--- conflicted
+++ resolved
@@ -468,10 +468,6 @@
 
     const parentItem = item.parent_id ? planItems.find(p => p.id === item.parent_id) : null;
 
-    // Sanitize all user-provided text content to prevent XSS
-    const safeItemText = sanitizeText(item.text || '');
-    const safeParentText = parentItem ? sanitizeText(parentItem.text || '') : '';
-
     return (
       <div ref={setNodeRef} style={style} className={styles.planItem}>
         <div className={styles.planItemGrip} {...attributes} {...listeners}>
@@ -479,33 +475,24 @@
         </div>
         <div className={styles.planItemContent}>
           <div className={styles.planItemText}>
-            {safeItemText}
-            {parentItem && safeParentText && (
+            {item.text}
+            {parentItem && (
               <small className="text-muted ms-2">
-                (under: {safeParentText})
+                (under: {parentItem.text})
               </small>
             )}
           </div>
           {item.url && (() => {
-            // Sanitize URL for href attribute (allowlist protocols, validate format)
             const safeUrl = sanitizeUrl(item.url);
-<<<<<<< HEAD
-            // Sanitize URL text for display (strip any HTML/scripts)
-            const displayUrl = sanitizeText(item.url);
-            // Only render if both sanitization passes produce valid output
-            if (!safeUrl || !displayUrl) return null;
-            return (
-=======
             // Display sanitized URL text to prevent XSS via DOM text injection
             const displayUrl = sanitizeText(item.url);
             return safeUrl && displayUrl ? (
->>>>>>> b7a90089
               <div className={styles.planItemUrl}>
                 <a href={safeUrl} target="_blank" rel="noopener noreferrer">
                   {displayUrl}
                 </a>
               </div>
-            );
+            ) : null;
           })()}
           <div className={styles.planItemMeta}>
             {item.cost_estimate && <span>Cost: ${item.cost_estimate}</span>}
@@ -731,10 +718,10 @@
               {currentStep === STEPS.ADD_PLAN_ITEMS && createdExperience && (
                 <div>
                   <div className={styles.experienceSummary}>
-                    <div className={styles.summaryTitle}>{sanitizeText(createdExperience.name || '')}</div>
+                    <div className={styles.summaryTitle}>{createdExperience.name}</div>
                     <div className={styles.summaryDestination}>
                       {createdExperience.destination?.name
-                        ? `${sanitizeText(createdExperience.destination.name || '')}, ${sanitizeText(createdExperience.destination.country || '')}`
+                        ? `${createdExperience.destination.name}, ${createdExperience.destination.country}`
                         : 'Destination selected'}
                     </div>
                   </div>
@@ -771,7 +758,7 @@
                               <option value="">No parent (top level)</option>
                               {getAvailableParents().map(parent => (
                                 <option key={parent.id} value={parent.id}>
-                                  {sanitizeText(parent.text || '')}
+                                  {parent.text}
                                 </option>
                               ))}
                             </Form.Select>
@@ -856,10 +843,10 @@
               {currentStep === STEPS.SELECT_DATE && createdExperience && (
                 <div>
                   <div className={styles.experienceSummary}>
-                    <div className={styles.summaryTitle}>{sanitizeText(createdExperience.name || '')}</div>
+                    <div className={styles.summaryTitle}>{createdExperience.name}</div>
                     <div className={styles.summaryDestination}>
                       {createdExperience.destination?.name
-                        ? `${sanitizeText(createdExperience.destination.name || '')}, ${sanitizeText(createdExperience.destination.country || '')}`
+                        ? `${createdExperience.destination.name}, ${createdExperience.destination.country}`
                         : 'Destination selected'}
                     </div>
                     {planItems.length > 0 && (
