import { FaUser, FaPassport, FaCheckCircle, FaKey, FaEye, FaEdit, FaEnvelope, FaUserShield, FaMapMarkerAlt, FaPlane, FaHeart, FaCamera, FaStar, FaGlobe, FaExternalLinkAlt, FaCode, FaExclamationTriangle, FaCodeBranch, FaCog, FaShieldAlt, FaChartLine, FaUsers, FaCalendarAlt, FaPlusCircle, FaUserMinus } from "react-icons/fa";
import { getSocialNetwork, getLinkIcon, getLinkDisplayText, buildLinkUrl } from "../../utilities/social-links";
import { useParams, Link, useNavigate } from "react-router-dom";
import { useState, useEffect, useCallback, useMemo, useRef, useLayoutEffect } from "react";
import styles from "./Profile.module.scss";
import { useUser } from "../../contexts/UserContext";
import { useData } from "../../contexts/DataContext";
import { useApp } from "../../contexts/AppContext";
import { useExperienceWizard } from "../../contexts/ExperienceWizardContext";
import DestinationCard from "./../../components/DestinationCard/DestinationCard";
import ExperienceCard from "./../../components/ExperienceCard/ExperienceCard";
import SkeletonLoader from "../../components/SkeletonLoader/SkeletonLoader";
import Pagination from '../../components/Pagination/Pagination';
import Alert from "../../components/Alert/Alert";
import Loading from "../../components/Loading/Loading";
import { ProfileSkeleton, ProfileHeaderSkeleton, ProfileContentGridSkeleton } from "./components";
import ApiTokenModal from "../../components/ApiTokenModal/ApiTokenModal";
import ActivityMonitor from "../../components/ActivityMonitor/ActivityMonitor";
import PhotoModal from "../../components/PhotoModal/PhotoModal";
import PhotoUploadModal from '../../components/PhotoUploadModal/PhotoUploadModal';
import { showUserExperiences, showUserCreatedExperiences } from "../../utilities/experiences-api";
import { getUserData, updateUserRole, updateUser as updateUserApi } from "../../utilities/users-api";
import { resendConfirmation } from "../../utilities/users-api";
import { lang } from "../../lang.constants";
import { handleError } from "../../utilities/error-handler";
import PageOpenGraph from "../../components/OpenGraph/PageOpenGraph";
import { deduplicateById } from "../../utilities/deduplication";
import { USER_ROLES, USER_ROLE_DISPLAY_NAMES } from "../../utilities/user-roles";
import { isSuperAdmin } from "../../utilities/permissions";
import { Button, EmptyState, Container, EntityNotFound } from "../../components/design-system";
import { Card, Row, Col } from "react-bootstrap";
import { useToast } from '../../contexts/ToastContext';
import { getDefaultPhoto } from "../../utilities/photo-utils";
import { getFirstName } from "../../utilities/name-utils";
import { formatLocation } from "../../utilities/address-utils";
import { logger } from "../../utilities/logger";
import { eventBus } from "../../utilities/event-bus";
import { broadcastEvent } from "../../utilities/event-bus";
import { useWebSocketEvents } from "../../hooks/useWebSocketEvents";
import { hasFeatureFlag } from "../../utilities/feature-flags";
import { isSystemUser } from "../../utilities/system-users";
import { followUser, unfollowUser, removeFollower, getFollowRelationship, getFollowCounts, getFollowers, getFollowing } from "../../utilities/follows-api";
import { getOrCreateDmChannel } from "../../utilities/chat-api";
import MessagesModal from "../../components/ChatModal/MessagesModal";
import { getActivityFeed } from "../../utilities/dashboard-api";
import ActivityFeed from "../../components/ActivityFeed/ActivityFeed";
import TabNav from "../../components/TabNav/TabNav";

export default function Profile() {
    const { user, profile, updateUser: updateUserContext } = useUser();
  const { destinations, plans } = useData();
  const { registerH1, clearActionButtons, updateShowH1InNavbar, setPageActionButtons } = useApp();
  const { openExperienceWizard } = useExperienceWizard();
  const navigate = useNavigate();
  let { profileId } = useParams();

  // Validate profileId format
  if (profileId && (typeof profileId !== 'string' || profileId.length !== 24)) {
    // Invalid profileId format - handled by validation below
  }

  let userId = profileId ? profileId : user._id;
  const isOwner = !profileId || profileId === user._id || isSuperAdmin(user);
  // For empty state messaging, only check if viewing own profile (not super admin override)
  const isOwnProfile = !profileId || profileId === user._id;
  
  // NEVER initialize with profile from context to prevent showing wrong user's data
  const [currentProfile, setCurrentProfile] = useState(null);
  const [isLoadingProfile, setIsLoadingProfile] = useState(true);
  const [profileError, setProfileError] = useState(null);
  const [uiState, setUiState] = useState({
    activity: true,
    follows: false,
    experiences: false,
    created: false,
    destinations: false,
  });

  // Track previous profileId to detect navigation between profiles
  const prevProfileIdRef = useRef(profileId);

  // Follow feature state
  const [isFollowing, setIsFollowing] = useState(false);
  const [isMutualFollow, setIsMutualFollow] = useState(false);
  const [followLoading, setFollowLoading] = useState(false);
  const [followCounts, setFollowCounts] = useState({ followers: 0, following: 0 });
  const [followButtonHovered, setFollowButtonHovered] = useState(false);

  // Follows tab state
  const [followsFilter, setFollowsFilter] = useState('followers'); // 'followers' | 'following'
  const [followsList, setFollowsList] = useState([]);
  const [followsLoading, setFollowsLoading] = useState(false);
  const [followsPagination, setFollowsPagination] = useState({ total: 0, hasMore: false, skip: 0 });

  const [showApiTokenModal, setShowApiTokenModal] = useState(false);
  const [showActivityMonitor, setShowActivityMonitor] = useState(false);
  const [showPhotoModal, setShowPhotoModal] = useState(false);
  const [selectedPhotoIndex, setSelectedPhotoIndex] = useState(0);
  const [showPhotoUploadModal, setShowPhotoUploadModal] = useState(false);
  const photoSaveTimerRef = useRef(null);

  // Messaging modal state
  const [showMessagesModal, setShowMessagesModal] = useState(false);
  const [messagesInitialChannelId, setMessagesInitialChannelId] = useState('');
  const [messageLoading, setMessageLoading] = useState(false);

  // Reset state immediately when navigating to a different profile
  // This prevents showing stale data from the previous profile
  useEffect(() => {
    if (prevProfileIdRef.current !== profileId) {
      // Profile ID changed - reset all profile-specific state
      setCurrentProfile(null);
      setIsLoadingProfile(true);
      setProfileError(null);
      setUserExperiences(null);
      setUserExperiencesMeta(null);
      setCreatedExperiences(null);
      setCreatedExperiencesMeta(null);
      setFollowCounts({ followers: 0, following: 0 });
      setIsFollowing(false);
      setFollowsList([]);
      setFollowsFilter('followers'); // Reset filter to default when navigating to new profile
      setFollowsPagination({ total: 0, hasMore: false, skip: 0 });
      // Update ref to new value
      prevProfileIdRef.current = profileId;
    }
  }, [profileId]);

  // Initialize tab from hash (supports deep links like /profile#created)
  useEffect(() => {
    try {
      const hash = (window.location.hash || '').replace('#', '');
      if (!hash) return;

      // Map known hashes to local profile tabs
      if (['activity', 'follows', 'experiences', 'created', 'destinations'].includes(hash)) {
        setUiState({
          activity: hash === 'activity',
          follows: hash === 'follows',
          experiences: hash === 'experiences',
          created: hash === 'created',
          destinations: hash === 'destinations',
        });
        return;
      }

      // Handle follows sub-hashes (e.g., #followers, #following)
      if (hash === 'followers' || hash === 'following') {
        setUiState({
          activity: false,
          follows: true,
          experiences: false,
          created: false,
          destinations: false,
        });
        setFollowsFilter(hash);
        return;
      }

      // If hash targets dashboard tabs, navigate there preserving hash
      if (hash === 'plans' || hash === 'preferences') {
        // push a navigation entry so users can go back
        navigate(`/dashboard#${hash}`);
        return;
      }

      // Support modal deep-links on profile
      if (hash === 'api-token') {
        setShowApiTokenModal(true);
        return;
      }
      if (hash === 'activity-monitor') {
        setShowActivityMonitor(true);
        return;
      }
    } catch (e) {
      // ignore
    }
    // run once on mount
    // eslint-disable-next-line react-hooks/exhaustive-deps
  }, []);

  // Keep UI tab state in sync when hash changes externally
  useEffect(() => {
    const onHashChange = () => {
      try {
        const hash = (window.location.hash || '').replace('#', '');

        // Empty hash - close modals if open
        if (!hash) {
          if (showApiTokenModal) setShowApiTokenModal(false);
          if (showActivityMonitor) setShowActivityMonitor(false);
          return;
        }

        if (['activity', 'follows', 'experiences', 'created', 'destinations'].includes(hash)) {
          setUiState({
            activity: hash === 'activity',
            follows: hash === 'follows',
            experiences: hash === 'experiences',
            created: hash === 'created',
            destinations: hash === 'destinations',
          });
          return;
        }

        // Handle follows sub-hashes (e.g., #followers, #following)
        if (hash === 'followers' || hash === 'following') {
          setUiState({
            activity: false,
            follows: true,
            experiences: false,
            created: false,
            destinations: false,
          });
          setFollowsFilter(hash);
          return;
        }

        if (hash === 'plans' || hash === 'preferences') {
          // push navigation entry to dashboard
          navigate(`/dashboard#${hash}`);
          return;
        }

        // Modal hashes
        if (hash === 'api-token') {
          setShowApiTokenModal(true);
          return;
        }
        if (hash === 'activity-monitor') {
          setShowActivityMonitor(true);
          return;
        }
        // Unknown hash - ignore
      } catch (e) {
        // ignore
      }
    };

    window.addEventListener('hashchange', onHashChange);
    return () => window.removeEventListener('hashchange', onHashChange);
  }, [navigate, showApiTokenModal, showActivityMonitor]);
  // Experiences state with pagination metadata
  const [userExperiences, setUserExperiences] = useState(null);
  const [userExperiencesMeta, setUserExperiencesMeta] = useState(null);
  const [createdExperiences, setCreatedExperiences] = useState(null);
  const [createdExperiencesMeta, setCreatedExperiencesMeta] = useState(null);
  const [experiencesLoading, setExperiencesLoading] = useState(false);
  const [createdLoading, setCreatedLoading] = useState(false);
  const [isUpdatingRole, setIsUpdatingRole] = useState(false);
  const { success, error: showError } = useToast();
  const [resendInProgress, setResendInProgress] = useState(false);
  const [resendDisabled, setResendDisabled] = useState(false);
  const [cooldownRemaining, setCooldownRemaining] = useState(0);
  const [showAllExperienceTypes, setShowAllExperienceTypes] = useState(false);
  const [showAllPlanned, setShowAllPlanned] = useState(false);
  const [showAllCreated, setShowAllCreated] = useState(false);
  const [showAllDestinations, setShowAllDestinations] = useState(false);
  const COOLDOWN_SECONDS = 60;
  const COOLDOWN_KEY_PREFIX = 'resend_verification_cooldown_';
  const EXPERIENCE_TYPES_INITIAL_DISPLAY = 10;
  const ITEMS_PER_PAGE = 6; // Fixed items per page for API pagination
  // Pagination for profile tabs
  const [experiencesPage, setExperiencesPage] = useState(1);
  const [createdPage, setCreatedPage] = useState(1);
  const [destinationsPage, setDestinationsPage] = useState(1);
  const reservedRef = useRef(null);
  const [itemsPerPageComputed, setItemsPerPageComputed] = useState(ITEMS_PER_PAGE);
  // Track if initial page 1 has been loaded (to distinguish from user navigation back to page 1)
  const experiencesInitialLoadRef = useRef(true);
  const createdInitialLoadRef = useRef(true);
  // Track last buttons we set in AppContext to avoid repeatedly calling setter
  const lastPageButtonsRef = useRef(null);

  /**
   * Merge helper function to update profile state without full replacement
   * Preserves unchanged data and prevents UI flashing
   * Smart merge: preserves populated arrays when incoming data is unpopulated
   */
  const mergeProfile = useCallback((updates) => {
    setCurrentProfile(prev => {
      if (!prev) return updates; // First load - use full data
      if (!updates) return prev; // No updates - keep existing

      // Smart merge for photos: preserve populated photos if incoming is unpopulated
      const mergedPhotos = (() => {
        if (!updates.photos) return prev.photos; // No photos in update - keep existing
        if (!prev.photos || prev.photos.length === 0) return updates.photos; // No existing photos

        // Check if incoming photos are unpopulated (just ObjectId strings)
        const isUnpopulated = updates.photos.length > 0 &&
          typeof updates.photos[0] === 'string';

        // If incoming is unpopulated but we have populated data, keep existing
        if (isUnpopulated && prev.photos.length > 0 && typeof prev.photos[0] === 'object') {
          return prev.photos;
        }

        return updates.photos;
      })();

      const merged = { ...prev, ...updates, photos: mergedPhotos };

      try {
        // Avoid triggering a state update if nothing meaningful changed.
        if (JSON.stringify(prev) === JSON.stringify(merged)) return prev;
      } catch (e) {
        // If serialization fails for any reason, fall back to returning merged
      }

      return merged;
    });
  }, []);

  // Start a cooldown for the given email and persist to localStorage
  const startCooldown = (email) => {
    if (!email) return;
    const key = COOLDOWN_KEY_PREFIX + email;
    const expiresAt = Date.now() + COOLDOWN_SECONDS * 1000;
    try {
      localStorage.setItem(key, String(expiresAt));
    } catch (e) {
      // ignore localStorage errors
    }
    setResendDisabled(true);
    setCooldownRemaining(COOLDOWN_SECONDS);
    const timer = setInterval(() => {
      setCooldownRemaining((prev) => {
        if (prev <= 1) {
          clearInterval(timer);
          try { localStorage.removeItem(key); } catch (e) {}
          setResendDisabled(false);
          return 0;
        }
        return prev - 1;
      });
    }, 1000);
  };

  // On profile load, restore any existing cooldown for this email
  useEffect(() => {
    if (!currentProfile || !currentProfile.email) return;
    const key = COOLDOWN_KEY_PREFIX + currentProfile.email;
    try {
      const expires = localStorage.getItem(key);
      if (!expires) return;
      const expiresAt = parseInt(expires, 10);
      const now = Date.now();
      if (expiresAt > now) {
        const remaining = Math.ceil((expiresAt - now) / 1000);
        setResendDisabled(true);
        setCooldownRemaining(remaining);
        const timer = setInterval(() => {
          const rem = Math.ceil((expiresAt - Date.now()) / 1000);
          if (rem <= 0) {
            clearInterval(timer);
            try { localStorage.removeItem(key); } catch (e) {}
            setResendDisabled(false);
            setCooldownRemaining(0);
          } else {
            setCooldownRemaining(rem);
          }
        }, 1000);
        return () => clearInterval(timer);
      } else {
        try { localStorage.removeItem(key); } catch (e) {}
      }
    } catch (e) {
      // ignore
    }
  }, [currentProfile]);

  // Build planned experiences list - one entry per plan (not per experience)
  // This allows showing both owned and collaborative plans for the same experience separately
  // Each entry includes the experience data and whether it's a collaborative plan
  // Returns null if userExperiences is null (loading state), empty array if loaded but no data
  const uniqueUserExperiences = useMemo(() => {
    if (userExperiences === null) return null; // Loading state

    // For own profile, build the list from plans (which includes collaborative plans)
    // Each plan becomes a separate card entry
    if (isOwnProfile && plans && plans.length > 0) {
      const experienceEntries = plans
        .filter(plan => plan.experience)
        .map(plan => {
          // plan.experience may be populated object or just an ID
          const exp = plan.experience;
          if (exp && typeof exp === 'object' && exp._id) {
            // Return the experience with plan-specific metadata
            // Use planId as unique key instead of experience._id
            return {
              ...exp,
              _planId: plan._id, // Track which plan this entry is for
              _isCollaborative: plan.isCollaborative || false
            };
          }
          return null;
        })
        .filter(Boolean);

      logger.debug('[Profile] Built experience entries from plans', {
        totalPlans: plans.length,
        experienceEntries: experienceEntries.length,
        collaborative: experienceEntries.filter(e => e._isCollaborative).length
      });

      return experienceEntries;
    }

    // For other users' profiles, use the API response (only their owned plans)
    return deduplicateById(userExperiences) || [];
  }, [userExperiences, isOwnProfile, plans]);

  // Deduplicate created experiences by ID
  // Returns null if createdExperiences is null (loading state), empty array if loaded but no data
  const uniqueCreatedExperiences = useMemo(() => {
    if (createdExperiences === null) return null; // Loading state
    return deduplicateById(createdExperiences) || [];
  }, [createdExperiences]);

  const userExperienceTypes = useMemo(() => {
    if (!uniqueUserExperiences) return [];

    return Array.from(
      new Set(
        uniqueUserExperiences
          .map((experience) => {
            return experience.experience_type && experience.experience_type.length > 0
              ? experience.experience_type
              : "";
          })
          .join(",")
          .replace(",,", ", ")
          .split(",")
          .map((type) => type.trim())
      )
    ).filter((type) => type.length > 0);
  }, [uniqueUserExperiences]);

  // Deduplicate favorite destinations by ID
  const favoriteDestinations = useMemo(() => {
    if (!currentProfile) return null; // Loading state
    const filtered = destinations.filter(
      (destination) =>
        destination.users_favorite.indexOf(currentProfile._id) !== -1
    );
    return deduplicateById(filtered);
  }, [destinations, currentProfile]);

  // Fetch user experiences with pagination
  const fetchUserExperiences = useCallback(async (page = 1) => {
    if (!userId) return;
    setExperiencesLoading(true);
    try {
      const response = await showUserExperiences(userId, { page, limit: ITEMS_PER_PAGE });
      // Handle paginated response
      if (response && response.data) {
        setUserExperiences(response.data);
        setUserExperiencesMeta(response.meta);
      } else {
        // Backwards compatible: array response (shouldn't happen with pagination)
        setUserExperiences(response || []);
        setUserExperiencesMeta(null);
      }
    } catch (err) {
      handleError(err, { context: 'Load experiences' });
    } finally {
      setExperiencesLoading(false);
    }
  }, [userId]);

  // Fetch created experiences with pagination
  const fetchCreatedExperiences = useCallback(async (page = 1) => {
    if (!userId) return;
    setCreatedLoading(true);
    try {
      const response = await showUserCreatedExperiences(userId, { page, limit: ITEMS_PER_PAGE });
      // Handle paginated response
      if (response && response.data) {
        setCreatedExperiences(response.data);
        setCreatedExperiencesMeta(response.meta);
      } else {
        // Backwards compatible: array response (shouldn't happen with pagination)
        setCreatedExperiences(response || []);
        setCreatedExperiencesMeta(null);
      }
    } catch (err) {
      handleError(err, { context: 'Load created experiences' });
    } finally {
      setCreatedLoading(false);
    }
  }, [userId]);

  const getProfile = useCallback(async () => {
    if (!isOwner) {
      setIsLoadingProfile(true);
    }
    setProfileError(null);

    // Validate userId before API calls
    if (!userId || typeof userId !== 'string' || userId.length !== 24) {
      setProfileError(lang.current.alert.invalidUserId);
      setIsLoadingProfile(false);
      return;
    }

    // Block access to system user profiles (e.g., Archive User)
    // These are internal system accounts that should never be publicly viewable
    if (isSystemUser(userId)) {
      setProfileError(lang.current.alert.userNotFound);
      setIsLoadingProfile(false);
      return;
    }

    try {
      // Fetch profile and first page of experiences in parallel
      const [userData, experienceResponse, createdResponse] = await Promise.all([
        getUserData(userId),
        showUserExperiences(userId, { page: 1, limit: ITEMS_PER_PAGE }),
        showUserCreatedExperiences(userId, { page: 1, limit: ITEMS_PER_PAGE })
      ]);
      setCurrentProfile(userData);
      // Handle paginated response
      if (experienceResponse && experienceResponse.data) {
        setUserExperiences(experienceResponse.data);
        setUserExperiencesMeta(experienceResponse.meta);
      } else {
        setUserExperiences(experienceResponse || []);
        setUserExperiencesMeta(null);
      }
      if (createdResponse && createdResponse.data) {
        setCreatedExperiences(createdResponse.data);
        setCreatedExperiencesMeta(createdResponse.meta);
      } else {
        setCreatedExperiences(createdResponse || []);
        setCreatedExperiencesMeta(null);
      }
    } catch (err) {
      // Check if it's a 404 error
      if (err.message && err.message.includes('404')) {
        setProfileError(lang.current.alert.userNotFound);
      } else {
        handleError(err, { context: 'Load profile' });
        setProfileError(lang.current.alert.failedToLoadProfile);
      }
    } finally {
      setIsLoadingProfile(false);
    }
  }, [userId, isOwner]);

  // Load profile from context for owner, or fetch for other users
  useEffect(() => {
    if (isOwner && profile && profile._id === userId) {
      // Owner viewing their own profile - use context
      setCurrentProfile(profile);
      setIsLoadingProfile(false);
    } else if (!isOwner || !profile) {
      // Viewing another user or profile not loaded yet
      setCurrentProfile(null);
      setIsLoadingProfile(true);
    }
  }, [profileId, isOwner, profile, userId]);

  // If viewing another user's profile and Activity tab is selected (which they can't see),
  // switch to Follows tab instead
  useEffect(() => {
    if (!isOwnProfile && uiState.activity) {
      setUiState(prev => ({ ...prev, activity: false, follows: true }));
    }
  }, [isOwnProfile, uiState.activity]);

  const handleRoleUpdate = async (newRole) => {
    if (!isSuperAdmin(user)) {
      handleError({ message: lang.current.alert.onlySuperAdminsCanUpdateRoles });
      return;
    }

    setIsUpdatingRole(true);
    try {
      await updateUserRole(profileId, { role: newRole });
      // ✅ MERGE only changed field - no full refetch
      mergeProfile({ role: newRole });
      const message = lang.current.notification?.admin?.roleUpdated?.replace('{role}', newRole) || `User role updated to ${newRole}`;
      success(message);
    } catch (error) {
      handleError(error);
    } finally {
      setIsUpdatingRole(false);
    }
  };

  const handleEmailConfirmationUpdate = async (emailConfirmed) => {
    if (!isSuperAdmin(user)) {
      handleError({ message: lang.current.alert.onlySuperAdminsCanUpdateEmailConfirmation });
      return;
    }

    setIsUpdatingRole(true);
    try {
      await updateUserApi(profileId, { emailConfirmed });
      // ✅ MERGE only changed field - no full refetch
      mergeProfile({ emailConfirmed });
      const action = emailConfirmed ? 'confirmed' : 'unconfirmed';
      const message = lang.current.notification?.admin?.emailConfirmed?.replace('{action}', action) || `Email ${action} successfully`;
      success(message);
    } catch (error) {
      handleError(error);
    } finally {
      setIsUpdatingRole(false);
    }
  };

  const handleUserUpdate = useCallback(async () => {
    // ✅ SINGLE REFETCH only if needed (API token changes require full user context update)
    if (isOwner && updateUserContext) {
      const freshUserData = await getUserData(user._id);
      updateUserContext(freshUserData);
      // Merge fresh data into profile (avoids double refetch)
      mergeProfile(freshUserData);
    }
  }, [isOwner, updateUserContext, user._id, mergeProfile]);

  const handleOpenApiModal = useCallback(() => {
    try { window.history.pushState(null, '', `${window.location.pathname}#api-token`); } catch (e) {}
    setShowApiTokenModal(true);
  }, []);

  const handleCloseApiModal = useCallback(() => {
    try { window.history.pushState(null, '', window.location.pathname + window.location.search); } catch (e) {}
    setShowApiTokenModal(false);
  }, []);

  const handleOpenActivityMonitor = useCallback(() => {
    try { window.history.pushState(null, '', `${window.location.pathname}#activity-monitor`); } catch (e) {}
    setShowActivityMonitor(true);
  }, []);

  const handleCloseActivityMonitor = useCallback(() => {
    try { window.history.pushState(null, '', window.location.pathname + window.location.search); } catch (e) {}
    setShowActivityMonitor(false);
  }, []);

  useEffect(() => {
    getProfile();
  }, [getProfile]);

  // Cleanup any pending save timer when leaving
  useEffect(() => {
    return () => {
      if (photoSaveTimerRef.current) {
        clearTimeout(photoSaveTimerRef.current);
      }
    };
  }, []);

  // Listen for user profile update events
  useEffect(() => {
    const handleUserUpdated = (event) => {
      // Event bus spreads payload at top level
      const updatedUser = event.user;
      if (updatedUser && updatedUser._id === userId) {
        logger.debug('[Profile] User updated event received', { id: updatedUser._id });
        // Use smart merge to avoid replacing populated photos with unpopulated IDs
        try {
          mergeProfile(updatedUser);
        } catch (e) {
          // Fallback to direct set if merge fails for any reason
          setCurrentProfile(updatedUser);
        }
      }
    };

    const unsubscribe = eventBus.subscribe('user:updated', handleUserUpdated);
    return () => unsubscribe();
  }, [userId, mergeProfile]);

  // Listen for photo events (profile photos)
  useEffect(() => {
    if (!userId) return;

    const handlePhotoCreated = (event) => {
      const photo = event.photo;
      if (!photo) return;
      // Refresh profile to get updated photos
      getProfile();
    };

    const handlePhotoUpdated = (event) => {
      const photo = event.photo;
      if (!photo || !photo._id) return;
      // Update photo in profile if it exists
      setCurrentProfile(prev => {
        if (!prev?.photos) return prev;
        const photoIndex = prev.photos.findIndex(p => p._id === photo._id || p === photo._id);
        if (photoIndex === -1) return prev;
        const updatedPhotos = [...prev.photos];
        updatedPhotos[photoIndex] = photo;
        return { ...prev, photos: updatedPhotos };
      });
    };

    const handlePhotoDeleted = (event) => {
      const photoId = event.photoId;
      if (!photoId) return;
      // Remove photo from profile
      setCurrentProfile(prev => {
        if (!prev?.photos) return prev;
        const updatedPhotos = prev.photos.filter(p => 
          (p._id || p).toString() !== photoId.toString()
        );
        return { ...prev, photos: updatedPhotos };
      });
    };

    const unsubCreate = eventBus.subscribe('photo:created', handlePhotoCreated);
    const unsubUpdate = eventBus.subscribe('photo:updated', handlePhotoUpdated);
    const unsubDelete = eventBus.subscribe('photo:deleted', handlePhotoDeleted);

    return () => {
      unsubCreate();
      unsubUpdate();
      unsubDelete();
    };
  }, [userId, getProfile]);

  // Listen for experience events to update profile lists
  useEffect(() => {
    if (!userId) return;

    // Handle experience created - add to created list if owner matches
    const handleExperienceCreated = (event) => {
      const experience = event.experience;
      if (!experience) return;

      // Check if the current profile user is the owner
      const ownerPermission = experience.permissions?.find(
        p => p.entity === 'user' && p.type === 'owner'
      );
      const ownerId = ownerPermission?._id?.toString() || ownerPermission?._id;

      if (ownerId === userId) {
        logger.debug('[Profile] Experience created by profile user', { experienceId: experience._id });
        setCreatedExperiences(prev => {
          if (!prev) return [experience];
          // Avoid duplicates
          if (prev.some(e => e._id === experience._id)) return prev;
          return [experience, ...prev];
        });
        // Update meta count
        setCreatedExperiencesMeta(prev => prev ? { ...prev, total: (prev.total || 0) + 1 } : prev);
      }
    };

    // Handle experience updated - update in both lists if present
    const handleExperienceUpdated = (event) => {
      const experience = event.experience;
      if (!experience) return;

      logger.debug('[Profile] Experience updated event', { experienceId: experience._id });

      // Update in user experiences (planned)
      setUserExperiences(prev => {
        if (!prev) return prev;
        const index = prev.findIndex(e => e._id === experience._id);
        if (index === -1) return prev;
        const updated = [...prev];
        updated[index] = { ...updated[index], ...experience };
        return updated;
      });

      // Update in created experiences
      setCreatedExperiences(prev => {
        if (!prev) return prev;
        const index = prev.findIndex(e => e._id === experience._id);
        if (index === -1) return prev;
        const updated = [...prev];
        updated[index] = { ...updated[index], ...experience };
        return updated;
      });
    };

    // Handle experience deleted - remove from both lists
    const handleExperienceDeleted = (event) => {
      const experienceId = event.experienceId;
      if (!experienceId) return;

      logger.debug('[Profile] Experience deleted event', { experienceId });

      // Remove from user experiences
      setUserExperiences(prev => {
        if (!prev) return prev;
        const filtered = prev.filter(e => e._id !== experienceId);
        if (filtered.length === prev.length) return prev; // No change
        return filtered;
      });
      setUserExperiencesMeta(prev => {
        if (!prev) return prev;
        const newTotal = Math.max(0, (prev.total || 0) - 1);
        return { ...prev, total: newTotal, totalPages: Math.ceil(newTotal / ITEMS_PER_PAGE) };
      });

      // Remove from created experiences
      setCreatedExperiences(prev => {
        if (!prev) return prev;
        const filtered = prev.filter(e => e._id !== experienceId);
        if (filtered.length === prev.length) return prev; // No change
        return filtered;
      });
      setCreatedExperiencesMeta(prev => {
        if (!prev) return prev;
        const newTotal = Math.max(0, (prev.total || 0) - 1);
        return { ...prev, total: newTotal, totalPages: Math.ceil(newTotal / ITEMS_PER_PAGE) };
      });
    };

    const unsubCreate = eventBus.subscribe('experience:created', handleExperienceCreated);
    const unsubUpdate = eventBus.subscribe('experience:updated', handleExperienceUpdated);
    const unsubDelete = eventBus.subscribe('experience:deleted', handleExperienceDeleted);

    return () => {
      unsubCreate();
      unsubUpdate();
      unsubDelete();
    };
  }, [userId]);

  // Listen for destination events to update favorites list
  useEffect(() => {
    if (!userId) return;

    // Handle destination updated - could affect favorite status
    const handleDestinationUpdated = (event) => {
      const destination = event.destination;
      if (!destination) return;

      logger.debug('[Profile] Destination updated event', { destinationId: destination._id });
      // The favoriteDestinations memo will automatically recompute from DataContext destinations
      // No manual state update needed - just logging for debugging
    };

    // Handle destination deleted - will be removed from favorites automatically via DataContext
    const handleDestinationDeleted = (event) => {
      const destinationId = event.destinationId;
      if (!destinationId) return;

      logger.debug('[Profile] Destination deleted event', { destinationId });
      // The favoriteDestinations memo filters from DataContext destinations
      // which will be updated by DataContext's own event handlers
    };

    const unsubUpdate = eventBus.subscribe('destination:updated', handleDestinationUpdated);
    const unsubDelete = eventBus.subscribe('destination:deleted', handleDestinationDeleted);

    return () => {
      unsubUpdate();
      unsubDelete();
    };
  }, [userId]);

  // Fetch follow status and counts when viewing another user's profile
  useEffect(() => {
    if (!userId || !user || isOwnProfile) return;

    const fetchFollowData = async () => {
      try {
        const [relationship, counts] = await Promise.all([
          getFollowRelationship(userId),
          getFollowCounts(userId)
        ]);
        setIsFollowing(Boolean(relationship?.isFollowing));
        setIsMutualFollow(Boolean(relationship?.isMutual));
        setFollowCounts(counts);
      } catch (err) {
        logger.error('[Profile] Failed to fetch follow data', { error: err.message });
      }
    };

    fetchFollowData();
  }, [userId, user, isOwnProfile]);

  const canSendMessage = useMemo(() => {
    if (!user || !currentProfile) return false;
    if (isOwner) return false;
    if (isSystemUser(currentProfile)) return false;

    // Allow messaging if the profile is public OR there is mutual follow.
    // Support current + legacy visibility fields.
    // Current model: user.visibility: 'private' | 'public'
    // Preferences also include profileVisibility.
    const visibility = currentProfile.visibility || currentProfile?.preferences?.profileVisibility;
    const isPrivateLegacy = Boolean(currentProfile.isPrivate);
    const isPublic = visibility ? visibility === 'public' : !isPrivateLegacy;
    return Boolean(isPublic || isMutualFollow);
  }, [user, currentProfile, isOwner, isMutualFollow]);

  const handleOpenDm = useCallback(async () => {
    if (!canSendMessage || !currentProfile?._id) return;

    setMessageLoading(true);
    try {
      const result = await getOrCreateDmChannel(currentProfile._id);
      setMessagesInitialChannelId(result?.id || '');
      setShowMessagesModal(true);
    } catch (err) {
      logger.error('[Profile] Failed to open DM', { error: err.message });
    } finally {
      setMessageLoading(false);
    }
  }, [canSendMessage, currentProfile?._id]);

  // Fetch follow counts for own profile (to display in metrics)
  useEffect(() => {
    if (!userId || !isOwnProfile) return;

    const fetchOwnFollowCounts = async () => {
      try {
        const counts = await getFollowCounts(userId);
        setFollowCounts(counts);
      } catch (err) {
        logger.error('[Profile] Failed to fetch follow counts', { error: err.message });
      }
    };

    fetchOwnFollowCounts();
  }, [userId, isOwnProfile]);

  // WebSocket events for real-time profile updates (when others follow this profile)
  const { subscribe: wsSubscribe, emit: wsEmit } = useWebSocketEvents();

  // Join the user's profile room for real-time follow updates
  useEffect(() => {
    if (!userId || !wsEmit) return;

    // Join the user's profile room to receive follow events
    wsEmit('room:join', { roomId: `user:${userId}`, userId, type: 'user' }, { localOnly: false });

    return () => {
      // Leave room on cleanup
      wsEmit('room:leave', { roomId: `user:${userId}`, userId, type: 'user' }, { localOnly: false });
    };
  }, [userId, wsEmit]);

  // Listen for follow events to update UI
  // Handles both local events (when current user follows) and WebSocket events (when others follow)
  useEffect(() => {
    if (!userId) return;

    const handleFollowCreated = (event) => {
      // Check event payload structure (local events vs WebSocket events)
      const followingId = event.followingId || event.payload?.followingId;
      const eventUserId = event.userId || event.payload?.userId;

      // If this event is for the profile being viewed, update follower count
      if (followingId === userId || eventUserId === userId) {
        // Only update isFollowing if current user is the follower
        if (event.followerId === user._id) {
          setIsFollowing(true);
        }
        setFollowCounts(prev => ({ ...prev, followers: prev.followers + 1 }));
        logger.debug('[Profile] Follower count incremented via event', { followingId, userId });
      }
    };

    const handleFollowDeleted = (event) => {
      // Check event payload structure (local events vs WebSocket events)
      const followingId = event.followingId || event.payload?.followingId;
      const eventUserId = event.userId || event.payload?.userId;

      // If this event is for the profile being viewed, update follower count
      if (followingId === userId || eventUserId === userId) {
        // Only update isFollowing if current user is the unfollower
        if (event.followerId === user._id) {
          setIsFollowing(false);
        }
        setFollowCounts(prev => ({ ...prev, followers: Math.max(0, prev.followers - 1) }));
        logger.debug('[Profile] Follower count decremented via event', { followingId, userId });
      }
    };

    // Subscribe to both local event bus and WebSocket events
    const unsubCreate = eventBus.subscribe('follow:created', handleFollowCreated);
    const unsubDelete = eventBus.subscribe('follow:deleted', handleFollowDeleted);

    // WebSocket subscriptions for remote events
    const unsubWsCreate = wsSubscribe?.('follow:created', handleFollowCreated);
    const unsubWsDelete = wsSubscribe?.('follow:deleted', handleFollowDeleted);

    return () => {
      unsubCreate();
      unsubDelete();
      unsubWsCreate?.();
      unsubWsDelete?.();
    };
  }, [userId, user._id, wsSubscribe]);

  // Handle follow button click
  const handleFollow = useCallback(async () => {
    if (followLoading || !userId) return;

    // Defensive check: Prevent following yourself
    if (userId === user._id) {
      showError('You cannot follow yourself');
      return;
    }

    setFollowLoading(true);
    try {
      await followUser(userId);
      setIsFollowing(true);
      setFollowCounts(prev => ({ ...prev, followers: prev.followers + 1 }));
      success(lang.current.success.nowFollowing);
    } catch (err) {
      const message = handleError(err, { context: 'Follow user' });
      showError(message || 'Failed to follow user');
    } finally {
      setFollowLoading(false);
    }
  }, [userId, user._id, followLoading, success, showError]);

  // Handle unfollow button click
  const handleUnfollow = useCallback(async () => {
    if (followLoading || !userId) return;

    // Defensive check: Prevent unfollowing yourself (should never happen but be safe)
    if (userId === user._id) {
      showError('Invalid operation');
      return;
    }

    setFollowLoading(true);
    try {
      await unfollowUser(userId);
      setIsFollowing(false);
      setFollowCounts(prev => ({ ...prev, followers: Math.max(0, prev.followers - 1) }));
      success(lang.current.success.unfollowed);
    } catch (err) {
      const message = handleError(err, { context: 'Unfollow user' });
      showError(message || 'Failed to unfollow user');
    } finally {
      setFollowLoading(false);
    }
  }, [userId, user._id, followLoading, success, showError]);

  // Track which follow actions are in progress (by user ID)
  const [followActionInProgress, setFollowActionInProgress] = useState({});

  // Handle removing a follower from the followers list (when viewing own profile)
  const handleRemoveFollower = useCallback(async (followerId, e) => {
    e?.preventDefault();
    e?.stopPropagation();

    if (followActionInProgress[followerId]) return;

    setFollowActionInProgress(prev => ({ ...prev, [followerId]: true }));

    // Optimistic update - remove from list immediately
    const prevFollowsList = [...followsList];
    setFollowsList(prev => prev.filter(u => u._id !== followerId));
    setFollowCounts(prev => ({ ...prev, followers: Math.max(0, prev.followers - 1) }));

    try {
      await removeFollower(followerId);
      success(lang.current.success?.followerRemoved || 'Follower removed');
    } catch (err) {
      // Rollback on error
      setFollowsList(prevFollowsList);
      setFollowCounts(prev => ({ ...prev, followers: prev.followers + 1 }));
      const message = handleError(err, { context: 'Remove follower' });
      showError(message || 'Failed to remove follower');
    } finally {
      setFollowActionInProgress(prev => ({ ...prev, [followerId]: false }));
    }
  }, [followsList, followActionInProgress, success, showError]);

  // Handle unfollowing a user from the following list (when viewing own profile)
  const handleUnfollowFromList = useCallback(async (followingId, e) => {
    e?.preventDefault();
    e?.stopPropagation();

    if (followActionInProgress[followingId]) return;

    setFollowActionInProgress(prev => ({ ...prev, [followingId]: true }));

    // Optimistic update - remove from list immediately
    const prevFollowsList = [...followsList];
    setFollowsList(prev => prev.filter(u => u._id !== followingId));
    setFollowCounts(prev => ({ ...prev, following: Math.max(0, prev.following - 1) }));

    try {
      await unfollowUser(followingId);
      success(lang.current.success?.unfollowed || 'Unfollowed');
    } catch (err) {
      // Rollback on error
      setFollowsList(prevFollowsList);
      setFollowCounts(prev => ({ ...prev, following: prev.following + 1 }));
      const message = handleError(err, { context: 'Unfollow user' });
      showError(message || 'Failed to unfollow user');
    } finally {
      setFollowActionInProgress(prev => ({ ...prev, [followingId]: false }));
    }
  }, [followsList, followActionInProgress, success, showError]);

  // Fetch followers or following list for Follows tab
  // Uses currentSkip parameter to avoid stale closure issues with followsList.length
  const fetchFollowsList = useCallback(async (filter, reset = false, currentSkip = 0) => {
    if (!userId) return;

    setFollowsLoading(true);
    try {
      const skip = reset ? 0 : currentSkip;
      const limit = 20;
      const options = { limit, skip };

      let response;
      if (filter === 'followers') {
        response = await getFollowers(userId, options);
        const users = response.followers || [];
        setFollowsList(prev => reset ? users : [...prev, ...users]);
        setFollowsPagination({
          total: response.total || 0,
          hasMore: skip + users.length < (response.total || 0),
          skip: skip + users.length
        });
      } else {
        response = await getFollowing(userId, options);
        const users = response.following || [];
        setFollowsList(prev => reset ? users : [...prev, ...users]);
        setFollowsPagination({
          total: response.total || 0,
          hasMore: skip + users.length < (response.total || 0),
          skip: skip + users.length
        });
      }
    } catch (err) {
      logger.error('[Profile] Failed to fetch follows list', { error: err.message });
    } finally {
      setFollowsLoading(false);
    }
  }, [userId]);

  // Handle follows filter change (from filter pills)
  const handleFollowsFilterChange = useCallback((filter) => {
    setFollowsFilter(filter);
    setFollowsList([]);
    setFollowsPagination({ total: 0, hasMore: false, skip: 0 });
    // Pass filter explicitly and reset=true with skip=0
    fetchFollowsList(filter, true, 0);
    // Update URL hash to reflect the selected filter
    try { window.history.pushState(null, '', `${window.location.pathname}#${filter}`); } catch (e) {}
  }, [fetchFollowsList]);

  // Fetch follows list when tab becomes active
  useEffect(() => {
    if (uiState.follows && userId && followsList.length === 0) {
      fetchFollowsList(followsFilter, true, 0);
    }
  }, [uiState.follows, userId]); // eslint-disable-line react-hooks/exhaustive-deps

  // Register h1 for navbar integration - clicking scrolls to top
  // Re-run when currentProfile loads so h1 element is available
  useEffect(() => {
    const h1 = document.querySelector('h1');
    if (!h1) return;

    registerH1(h1);

    // Enable h1 text in navbar - clicking scrolls to top
    updateShowH1InNavbar(true);

    // Set action buttons if user is viewing their own profile. Guard the
    // setter so we don't repeatedly push identical arrays into AppContext,
    // which can trigger re-renders leading to update loops.
    if (isOwner && user) {
      const editOnClick = () => navigate('/profile/update');
      const newButtons = [
        {
          label: lang.current.label.editProfile,
          onClick: editOnClick,
          variant: "outline-primary",
          icon: "✏️",
          tooltip: lang.current.tooltip.editYourProfile,
          compact: true,
        },
      ];

      const last = lastPageButtonsRef.current;
      // Compare by label and existence of handler to avoid tight equality checks on function refs
      if (!last || last[0]?.label !== newButtons[0].label) {
        setPageActionButtons(newButtons);
        lastPageButtonsRef.current = newButtons;
      }
    } else {
      clearActionButtons();
      lastPageButtonsRef.current = null;
    }

    return () => {
      clearActionButtons();
      lastPageButtonsRef.current = null;
      // Disable h1 in navbar when leaving this view
      updateShowH1InNavbar(false);
    };
  }, [registerH1, clearActionButtons, updateShowH1InNavbar, setPageActionButtons, isOwner, user, navigate, currentProfile]);

  const handleExpNav = useCallback((view) => {
    setUiState({
      activity: view === 'activity',
      follows: view === 'follows',
      experiences: view === 'experiences',
      created: view === 'created',
      destinations: view === 'destinations',
    });
    // Update URL hash for deep linking
    try { window.history.pushState(null, '', `${window.location.pathname}#${view}`); } catch (e) {}
    // Note: Do NOT reset pagination on tab switch - preserve user's place in each tab
  }, []);

  // Handle clicking on profile metrics to navigate to corresponding tab
  const handleMetricClick = useCallback((hash, filter) => {
    // Set the tab state
    const tabName = filter ? 'follows' : hash;
    setUiState({
      activity: tabName === 'activity',
      follows: tabName === 'follows',
      experiences: tabName === 'experiences',
      created: tabName === 'created',
      destinations: tabName === 'destinations',
    });

    // Set filter if provided (for followers/following) and fetch the list
    if (filter) {
      setFollowsFilter(filter);
      setFollowsList([]);
      setFollowsPagination({ total: 0, hasMore: false, skip: 0 });
      fetchFollowsList(filter, true, 0);
    }

    // Update URL hash for deep linking
    try { window.history.pushState(null, '', `${window.location.pathname}#${hash}`); } catch (e) {}
  }, [fetchFollowsList]);

  // Get the active tab key from uiState
  const activeTab = useMemo(() => {
    if (uiState.activity) return 'activity';
    if (uiState.follows) return 'follows';
    if (uiState.experiences) return 'experiences';
    if (uiState.created) return 'created';
    if (uiState.destinations) return 'destinations';
    return 'activity';
  }, [uiState]);

  // Build tabs configuration for TabNav
  const profileTabs = useMemo(() => {
    const tabs = [];

    // Activity tab - only for own profile
    if (isOwnProfile) {
      tabs.push({
        id: 'activity',
        label: 'Activity',
        icon: <FaChartLine />,
      });
    }

    // Follows tab
    tabs.push({
      id: 'follows',
      label: 'Follows',
      icon: <FaUsers />,
    });

    // Planned (experiences) tab
    tabs.push({
      id: 'experiences',
      label: 'Planned',
      icon: <FaCalendarAlt />,
    });

    // Created tab
    tabs.push({
      id: 'created',
      label: lang.current.label.created,
      icon: <FaPlusCircle />,
    });

    // Destinations tab
    tabs.push({
      id: 'destinations',
      label: lang.current.label.destinations,
      icon: <FaMapMarkerAlt />,
    });

    return tabs;
  }, [isOwnProfile]);

  // Fetch experiences when page changes (API-level pagination)
  // Skip initial page 1 (fetched by getProfile), but fetch on subsequent page 1 navigations
  useEffect(() => {
    if (!userId) return;
    if (experiencesPage === 1 && experiencesInitialLoadRef.current) {
      // Skip - page 1 already fetched by getProfile on initial load
      experiencesInitialLoadRef.current = false;
      return;
    }
    fetchUserExperiences(experiencesPage);
  }, [experiencesPage, userId, fetchUserExperiences]);

  // Fetch created experiences when page changes (API-level pagination)
  // Skip initial page 1 (fetched by getProfile), but fetch on subsequent page 1 navigations
  useEffect(() => {
    if (!userId) return;
    if (createdPage === 1 && createdInitialLoadRef.current) {
      // Skip - page 1 already fetched by getProfile on initial load
      createdInitialLoadRef.current = false;
      return;
    }
    fetchCreatedExperiences(createdPage);
  }, [createdPage, userId, fetchCreatedExperiences]);

  // Compute items per page responsively based on container width and card widths
  useLayoutEffect(() => {
    if (!reservedRef.current) return;

    const rootFontSize = () => parseFloat(getComputedStyle(document.documentElement).fontSize) || 16;

    const compute = (width) => {
      const gapPx = 16; // fallback gap between cards
      // choose card width depending on active tab (destinations use smaller cards)
      const defaultCardRem = uiState.destinations ? 12 : 20;
      const cardWidthPx = defaultCardRem * rootFontSize();
      const cardsPerRow = Math.max(1, Math.floor((width + gapPx) / (cardWidthPx + gapPx)));
      const newItems = Math.max(1, cardsPerRow * 2); // 2 rows reserved
      setItemsPerPageComputed(newItems);
    };

    const ro = new ResizeObserver((entries) => {
      for (const entry of entries) {
        compute(entry.contentRect.width);
      }
    });

    ro.observe(reservedRef.current);
    // initial compute
    compute(reservedRef.current.getBoundingClientRect().width);

    return () => ro.disconnect();
  }, [uiState.destinations, uiState.experiences, uiState.created]);

  // Numbered pagination is provided by shared <Pagination /> component

  // Get user's avatar photo - MUST be before early returns to satisfy React hooks rules
  const avatarPhoto = useMemo(() => {
    if (!currentProfile?.photos?.length) return null;
    return getDefaultPhoto(currentProfile);
  }, [currentProfile]);

  // Safe counts for arrays that may be null while loading - MUST be before early returns
  const uniqueUserExperiencesCount = uniqueUserExperiences ? uniqueUserExperiences.length : 0;
  const uniqueCreatedExperiencesCount = uniqueCreatedExperiences ? uniqueCreatedExperiences.length : 0;
  const favoriteDestinationsCount = favoriteDestinations ? favoriteDestinations.length : 0;

  // Calculate owned vs shared plans - MUST be before early returns
  // For own profile: use plans from DataContext (includes collaborative plans)
  // For other profiles: use the API response metadata (userExperiencesMeta.total)
  const planCounts = useMemo(() => {
    if (!currentProfile) return { total: 0, owned: 0, shared: 0 };

    // For own profile, use local plans data which includes isCollaborative flag
    if (isOwnProfile && plans) {
      const total = plans.length;
      // shared = plans where isCollaborative is true (user is collaborator, not owner)
      const shared = plans.filter(plan => plan.isCollaborative === true).length;
      const owned = total - shared;
      return { total, owned, shared };
    }

    // For other profiles, use the API metadata total
    // API only returns plans owned by that user, so shared is always 0
    if (userExperiencesMeta?.total !== undefined) {
      return { total: userExperiencesMeta.total, owned: userExperiencesMeta.total, shared: 0 };
    }

    // Fallback: count loaded experiences (may not be accurate if paginated)
    if (userExperiences) {
      return { total: userExperiences.length, owned: userExperiences.length, shared: 0 };
    }

    return { total: 0, owned: 0, shared: 0 };
  }, [currentProfile, isOwnProfile, plans, userExperiencesMeta, userExperiences]);

  // Show error state if profile not found
  if (profileError === lang.current.alert.userNotFound) {
    return (
      <div style={{ padding: 'var(--space-20) 0' }}>
        <Container>
          <EntityNotFound entityType="user" />
        </Container>
      </div>
    );
  }

  // Show general error state
  if (profileError) {
    return (
      <div style={{ padding: 'var(--space-20) 0' }}>
        <div style={{ display: 'flex', justifyContent: 'center' }}>
          <div style={{ maxWidth: '32rem' }}>
            <Alert
              type="warning"
              title={lang.current.modal.unableToLoadProfile || 'Unable to Load Profile'}
            >
              <p>{profileError}</p>
              <hr />
              <p style={{ marginBottom: 0 }}>
                <Button onClick={getProfile} variant="primary">{lang.current.button.tryAgain}</Button>
              </p>
            </Alert>
          </div>
        </div>
      </div>
    );
  }

  // Show private profile state
  // Profile is private if: isPrivate flag is set, and user is not owner/admin
  if (currentProfile?.isPrivate && !isOwner) {
    return (
      <div style={{ padding: 'var(--space-20) 0' }}>
        <Container>
          <EmptyState
            variant="users"
            icon="🔒"
            title={lang.current.profile.privateProfileTitle}
            description={lang.current.profile.privateProfileDescription}
            primaryAction={lang.current.button.goBack}
            onPrimaryAction={() => navigate(-1)}
            size="lg"
          />
        </Container>
      </div>
    );
  }
  
  // Show full-page skeleton during initial load (before profile data arrives)
  if (isLoadingProfile && !currentProfile) {
    return <ProfileSkeleton />;
  }

  return (
    <div style={{ backgroundColor: 'var(--color-bg-primary)', minHeight: '100vh', padding: 'var(--space-8) 0' }}>
      {currentProfile && (
        <PageOpenGraph
          title={`${currentProfile.name}'s Profile`}
          description={`View ${currentProfile.name}'s travel profile on Biensperience. Discover their planned experiences${uniqueUserExperiencesCount > 0 ? ` (${uniqueUserExperiencesCount} experiences)` : ''} and favorite destinations${favoriteDestinationsCount > 0 ? ` (${favoriteDestinationsCount} destinations)` : ''}.`}
          keywords={`${currentProfile.name}, travel profile, experiences, destinations, travel planning`}
          ogTitle={`${currentProfile.name} on Biensperience`}
          ogDescription={`${currentProfile.name} is planning ${uniqueUserExperiencesCount} travel experiences${favoriteDestinationsCount > 0 ? ` across ${favoriteDestinationsCount} favorite destinations` : ''}.`}
          entity={currentProfile}
          entityType="user"
        />
      )}
      <Container>
        {/* Profile Header Card - Storybook ProfileView Design */}
        <Card className={styles.profileHeaderCard}>
          {/* Cover Image / Gradient */}
          <div className={styles.profileCover} />

          <Card.Body className={styles.profileHeaderBody}>
              <div className={styles.profileHeaderFlex}>
                {/* Avatar - Clickable to open photo modal */}
                <div
                  className={styles.profileAvatarContainer}
                  onClick={() => {
                    if (currentProfile?.photos?.length > 0) {
                      // Find the index of the default photo
                      const defaultPhoto = getDefaultPhoto(currentProfile);
                      const photoIndex = currentProfile.photos.findIndex(
                        p => (p._id || p) === (defaultPhoto?._id || defaultPhoto)
                      );
                      setSelectedPhotoIndex(Math.max(0, photoIndex));
                      setShowPhotoModal(true);
                    } else if (isOwner) {
                      // Owner with no photos -> open upload/manage modal
                      setShowPhotoUploadModal(true);
                    }
                  }}
                  role={currentProfile?.photos?.length > 0 || isOwner ? "button" : undefined}
                  tabIndex={currentProfile?.photos?.length > 0 || isOwner ? 0 : undefined}
                  onKeyDown={(e) => {
                    if ((e.key === 'Enter' || e.key === ' ') && (currentProfile?.photos?.length > 0 || isOwner)) {
                      e.preventDefault();
                      if (currentProfile?.photos?.length > 0) {
                        const defaultPhoto = getDefaultPhoto(currentProfile);
                        const photoIndex = currentProfile.photos.findIndex(
                          p => (p._id || p) === (defaultPhoto?._id || defaultPhoto)
                        );
                        setSelectedPhotoIndex(Math.max(0, photoIndex));
                        setShowPhotoModal(true);
                      } else if (isOwner) {
                        setShowPhotoUploadModal(true);
                      }
                    }
                  }}
                  aria-label={currentProfile?.photos?.length > 0 ? "View profile photos" : (isOwner ? "Manage profile photos" : undefined)}
                >
                  {avatarPhoto ? (
                    <img
                      src={avatarPhoto.url || avatarPhoto}
                      alt={currentProfile?.name}
                      className={styles.profileAvatar}
                    />
                  ) : (
                    <div className={styles.profileAvatarPlaceholder}>
                      <FaUser />
                    </div>
                  )}
                  {currentProfile?.photos?.length > 0 && (
                    <div className={styles.profileAvatarOverlay}>
                      <FaCamera />
                    </div>
                  )}
                </div>

                {/* Info */}
                <div className={styles.profileInfo}>
                  <div className={styles.profileNameRow}>
                    <h1 className={styles.profileName}>
                      {currentProfile?.name}
                    </h1>
                    {currentProfile?.emailConfirmed && (
                      <FaCheckCircle
                        className={styles.verifiedBadge}
                        title={lang.current.aria.emailConfirmed}
                        aria-label={lang.current.aria.emailConfirmed}
                      />
                    )}
                  </div>

                  {currentProfile?.location && (
                    <p className={styles.profileLocation}>
                      <FaMapMarkerAlt /> {formatLocation(currentProfile.location)}
                    </p>
                  )}

                  {currentProfile?.bio && (
                    <p className={styles.profileBio}>
                      {currentProfile.bio}
                    </p>
                  )}

                  {/* Curator Badge */}
                  {hasFeatureFlag(currentProfile, 'curator') && (
                    <div className={styles.curatorBadge}>
                      <FaStar /> Curator
                    </div>
                  )}

                  {/* Curator Links */}
                  {hasFeatureFlag(currentProfile, 'curator') && currentProfile?.links?.length > 0 && (
                    <div className={styles.profileLinks}>
                      {currentProfile.links.map((link, index) => {
                        const network = getSocialNetwork(link.type);
                        const LinkIcon = getLinkIcon(link);
                        const displayText = getLinkDisplayText(link);
                        const linkUrl = buildLinkUrl(link);
                        const isSocialLink = network && !network.isCustomUrl;

                        return (
                          <a
                            key={link._id || index}
                            href={linkUrl}
                            target="_blank"
                            rel="noopener noreferrer"
                            className={isSocialLink ? styles.profileLinkSocial : styles.profileLink}
                            title={link.title || network?.name || 'Link'}
                          >
                            <LinkIcon
                              className={styles.profileLinkIcon}
                              style={isSocialLink ? { color: network.color } : undefined}
                            />
                            <span>{displayText || link.title}</span>
                            {!isSocialLink && <FaExternalLinkAlt size={10} />}
                          </a>
                        );
                      })}
                    </div>
                  )}

                  {/* Compact Metrics Bar - Clickable metrics navigate to corresponding tabs */}
                  <div className={styles.profileMetricsBar}>
                    <span
                      className={styles.profileMetricClickable}
                      onClick={() => handleMetricClick('followers', 'followers')}
                      role="button"
                      tabIndex={0}
                      onKeyDown={(e) => { if (e.key === 'Enter' || e.key === ' ') { e.preventDefault(); handleMetricClick('followers', 'followers'); } }}
                    >
                      <strong>{followCounts.followers}</strong> {followCounts.followers === 1 ? 'Follower' : 'Followers'}
                    </span>
                    <span className={styles.profileMetricDivider}>·</span>
                    <span
                      className={styles.profileMetricClickable}
                      onClick={() => handleMetricClick('following', 'following')}
                      role="button"
                      tabIndex={0}
                      onKeyDown={(e) => { if (e.key === 'Enter' || e.key === ' ') { e.preventDefault(); handleMetricClick('following', 'following'); } }}
                    >
                      <strong>{followCounts.following}</strong> Following
                    </span>
                    <span className={styles.profileMetricDivider}>·</span>
                    <span
                      className={styles.profileMetricClickable}
                      onClick={() => handleMetricClick('experiences')}
                      role="button"
                      tabIndex={0}
                      onKeyDown={(e) => { if (e.key === 'Enter' || e.key === ' ') { e.preventDefault(); handleMetricClick('experiences'); } }}
                    >
                      <strong>{planCounts.total}</strong> {planCounts.total === 1 ? 'Plan' : 'Plans'}
                      {planCounts.shared > 0 && (
                        <span className={styles.profileMetricSecondary}>
                          {' '}({planCounts.shared} shared)
                        </span>
                      )}
                    </span>
                    <span className={styles.profileMetricDivider}>·</span>
                    <span
                      className={styles.profileMetricClickable}
                      onClick={() => handleMetricClick('created')}
                      role="button"
                      tabIndex={0}
                      onKeyDown={(e) => { if (e.key === 'Enter' || e.key === ' ') { e.preventDefault(); handleMetricClick('created'); } }}
                    >
                      <strong>{uniqueCreatedExperiencesCount}</strong> {uniqueCreatedExperiencesCount === 1 ? 'Experience' : 'Experiences'}
                    </span>
                    <span className={styles.profileMetricDivider}>·</span>
                    <span
                      className={styles.profileMetricClickable}
                      onClick={() => handleMetricClick('destinations')}
                      role="button"
                      tabIndex={0}
                      onKeyDown={(e) => { if (e.key === 'Enter' || e.key === ' ') { e.preventDefault(); handleMetricClick('destinations'); } }}
                    >
                      <strong>{favoriteDestinationsCount}</strong> {favoriteDestinationsCount === 1 ? 'Destination' : 'Destinations'}
                    </span>
                  </div>
                </div>

                {/* Action Buttons */}
                <div className={styles.profileActions}>
                  {!isOwner && (
                    <>
                      {canSendMessage && (
                        <Button
                          variant="outline"
                          style={{ borderRadius: 'var(--radius-full)' }}
                          onClick={handleOpenDm}
                          disabled={messageLoading}
                        >
                          <FaEnvelope /> {messageLoading ? 'Opening…' : 'Message'}
                        </Button>
                      )}
                      {isFollowing ? (
                        <Button
                          variant={followButtonHovered ? 'danger' : 'outline'}
                          style={{ borderRadius: 'var(--radius-full)', minWidth: '100px' }}
                          onClick={handleUnfollow}
                          disabled={followLoading}
                          onMouseEnter={() => setFollowButtonHovered(true)}
                          onMouseLeave={() => setFollowButtonHovered(false)}
                          className={styles.followButton}
                        >
                          {followLoading ? lang.current.loading.default : followButtonHovered ? 'Unfollow' : 'Following'}
                        </Button>
                      ) : (
                        <Button
                          variant="gradient"
                          style={{ borderRadius: 'var(--radius-full)', minWidth: '100px' }}
                          onClick={handleFollow}
                          disabled={followLoading}
                          className={styles.followButton}
                        >
                          {followLoading ? lang.current.loading.default : 'Follow'}
                        </Button>
                      )}
                    </>
                  )}
                  {isOwner && (
                    <div className="dropdown">
                      <Button
                        variant="outline"
                        type="button"
                        data-bs-toggle="dropdown"
                        aria-expanded="false"
                        aria-label={lang.current.aria.profileActions}
                        style={{ borderRadius: 'var(--radius-full)' }}
                      >
                        ⋯
                      </Button>
                      <ul className="dropdown-menu dropdown-menu-end">
                        {isSuperAdmin(user) && (
                          <>
                            <li>
                              <button
                                className={`dropdown-item ${styles.dropdownItem}`}
                                onClick={handleOpenApiModal}
                                type="button"
                              >
                                <FaKey className={styles.dropdownIcon} />
                                <span>API Tokens</span>
                              </button>
                            </li>
                            <li>
                              <button
                                className={`dropdown-item ${styles.dropdownItem}`}
                                onClick={handleOpenActivityMonitor}
                                type="button"
                              >
                                <FaEye className={styles.dropdownIcon} />
                                <span>Activity Monitor</span>
                              </button>
                            </li>
                          </>
                        )}
                        <li>
                          <button
                            className={`dropdown-item ${styles.dropdownItem}`}
                            type="button"
                            onClick={() => setShowPhotoUploadModal(true)}
                            title={(lang.current && lang.current.aria && lang.current.aria.managePhotos) || 'Manage Photos'}
                            aria-label={(lang.current && lang.current.aria && lang.current.aria.managePhotos) || 'Manage Photos'}
                          >
                            <FaCamera className={styles.dropdownIcon} />
                            <span>Manage Photos</span>
                          </button>
                        </li>
                        <li>
                          <Link
                            to="/profile/update"
                            className={`dropdown-item ${styles.dropdownItem}`}
                          >
                            <FaEdit className={styles.dropdownIcon} />
                            <span>Update Profile</span>
                          </Link>
                        </li>
                        {currentProfile && !currentProfile.emailConfirmed && (
                          <li>
                            <button
                              className={`dropdown-item ${styles.dropdownItem}`}
                              type="button"
                              onClick={async () => {
                                if (!currentProfile || !currentProfile.email) return;
                                if (resendInProgress || resendDisabled) return;
                                try {
                                  setResendInProgress(true);
                                  await resendConfirmation(currentProfile.email);
                                  startCooldown(currentProfile.email);
                                  success(lang.current.success.resendConfirmation);
                                } catch (err) {
                                  const msg = handleError(err, { context: 'Resend verification' });
                                  showError(msg || 'Failed to resend verification email');
                                } finally {
                                  setResendInProgress(false);
                                }
                              }}
                              disabled={resendInProgress || resendDisabled}
                            >
                              <FaEnvelope className={styles.dropdownIcon} />
                              <span>{lang.current.alert.emailNotVerifiedAction} {resendDisabled && cooldownRemaining > 0 ? `(${cooldownRemaining}s)` : ''}</span>
                            </button>
                          </li>
                        )}
                        {isSuperAdmin(user) && profileId && profileId !== user._id && (
                          <li>
                            <Link
                              to={`/profile/${profileId}/update`}
                              className={`dropdown-item ${styles.dropdownItem} ${styles.dropdownItemAdmin}`}
                            >
                              <FaUserShield className={styles.dropdownIcon} />
                              <span>Admin Update</span>
                            </Link>
                          </li>
                        )}
                      </ul>
                    </div>
                  )}
                </div>

                <MessagesModal
                  show={showMessagesModal}
                  onClose={() => setShowMessagesModal(false)}
                  initialChannelId={messagesInitialChannelId}
                  title="Message"
                />
              </div>
          </Card.Body>
        </Card>

        {/* Tab Navigation - GitHub-style with icons */}
        <TabNav
          tabs={profileTabs}
          activeTab={activeTab}
          onTabChange={handleExpNav}
          className={styles.profileTabs}
        />

        {/* Content Grid - Each tab is keyed to prevent React reconciliation issues */}
        <Row>
          <Col lg={12}>
            {/* Activity Tab - Only shown on own profile */}
            {uiState.activity && isOwnProfile ? (
              <div key="tab-activity">
                <ActivityFeed userId={userId} />
              </div>
            ) : null}

            {/* Follows Tab */}
            {uiState.follows ? (
              <div key="tab-follows" className={styles.followsTab}>
                {/* Filter Pills */}
                <div className={styles.followsFilterPills}>
                  <button
                    className={`${styles.followsFilterPill} ${followsFilter === 'followers' ? styles.followsFilterPillActive : ''}`}
                    onClick={() => handleFollowsFilterChange('followers')}
                  >
                    Followers ({followCounts.followers})
                  </button>
                  <button
                    className={`${styles.followsFilterPill} ${followsFilter === 'following' ? styles.followsFilterPillActive : ''}`}
                    onClick={() => handleFollowsFilterChange('following')}
                  >
                    Following ({followCounts.following})
                  </button>
                </div>

                {/* Users List */}
                <div className={styles.followsList}>
                  {followsLoading && followsList.length === 0 ? (
                    // Loading skeleton
                    Array.from({ length: 6 }).map((_, i) => (
                      <div key={`skeleton-follow-${i}`} className={styles.followsItemSkeleton}>
                        <SkeletonLoader variant="circle" width="48px" height="48px" />
                        <div style={{ flex: 1 }}>
                          <SkeletonLoader variant="text" width="120px" height="16px" />
                          <SkeletonLoader variant="text" width="80px" height="14px" style={{ marginTop: '4px' }} />
                        </div>
                      </div>
                    ))
                  ) : followsList.length === 0 ? (
                    // Empty state
                    <EmptyState
                      variant="users"
                      title={followsFilter === 'followers' ? 'No Followers Yet' : 'Not Following Anyone'}
                      description={followsFilter === 'followers'
                        ? (isOwnProfile ? "You don't have any followers yet." : `${getFirstName(currentProfile?.name)} doesn't have any followers yet.`)
                        : (isOwnProfile ? "You're not following anyone yet." : `${getFirstName(currentProfile?.name)} isn't following anyone yet.`)}
                      size="md"
                    />
                  ) : (
                    <>
                      {followsList.map((followUserItem) => (
                        <div key={followUserItem._id} className={styles.followsItemWrapper}>
                          <Link
                            to={`/profile/${followUserItem._id}`}
                            className={styles.followsItem}
                          >
                            <div className={styles.followsItemAvatar}>
                              {followUserItem.photos?.[0]?.url ? (
                                <img src={followUserItem.photos[0].url} alt={followUserItem.name} />
                              ) : (
                                <div className={styles.followsItemAvatarPlaceholder}>
                                  <FaUser />
                                </div>
                              )}
                            </div>
                            <div className={styles.followsItemInfo}>
                              <span className={styles.followsItemName}>{followUserItem.name}</span>
                              {followUserItem.location && (
                                <span className={styles.followsItemLocation}>
                                  <FaMapMarkerAlt /> {formatLocation(followUserItem.location)}
                                </span>
                              )}
                            </div>
                          </Link>
                          {isOwnProfile && (
                            <button
                              className={styles.followsItemAction}
                              onClick={(e) => followsFilter === 'followers'
                                ? handleRemoveFollower(followUserItem._id, e)
                                : handleUnfollowFromList(followUserItem._id, e)
                              }
                              disabled={followActionInProgress[followUserItem._id]}
                              title={followsFilter === 'followers' ? 'Remove follower' : 'Unfollow'}
                              aria-label={followsFilter === 'followers' ? `Remove ${followUserItem.name} as follower` : `Unfollow ${followUserItem.name}`}
                            >
                              {followActionInProgress[followUserItem._id] ? (
                                <span className={styles.followsItemActionSpinner} />
                              ) : (
                                <FaUserMinus />
                              )}
                            </button>
                          )}
                        </div>
                      ))}

                      {/* Load More Button */}
                      {followsPagination.hasMore && (
                        <div className={styles.followsLoadMore}>
                          <Button
                            variant="outline"
                            onClick={() => fetchFollowsList(followsFilter, false, followsList.length)}
                            disabled={followsLoading}
                          >
                            {followsLoading ? lang.current.loading.default : lang.current.button.loadMore}
                          </Button>
                        </div>
                      )}
                    </>
                  )}
                </div>
              </div>
            ) : null}

            {/* Destinations Tab */}
            {uiState.destinations ? (
              <div key="tab-destinations" ref={reservedRef} className={styles.destinationsGrid}>
                {(() => {
                  if (favoriteDestinations === null) {
                    // Loading state - show skeleton loaders for one row of destinations (12rem x 8rem each)
                    const skeletonCount = Math.min(6, Math.max(3, Math.floor(itemsPerPageComputed / 2)));
                    return Array.from({ length: skeletonCount }).map((_, i) => (
                      <div key={`skeleton-dest-${i}`} style={{ width: '12rem', height: '8rem', borderRadius: 'var(--radius-2xl)', overflow: 'hidden' }}>
                        <SkeletonLoader variant="rectangle" width="100%" height="100%" />
                      </div>
                    ));
                  }

                  const displayedDestinations = showAllDestinations
                    ? favoriteDestinations
                    : favoriteDestinations.slice((destinationsPage - 1) * itemsPerPageComputed, (destinationsPage - 1) * itemsPerPageComputed + itemsPerPageComputed);

                  const destTotalPages = Math.max(1, Math.ceil(favoriteDestinations.length / itemsPerPageComputed));

                  return favoriteDestinations.length > 0 ? (
                    <>
                      {displayedDestinations.map((destination, index) => (
                        <DestinationCard
                          key={destination._id || index}
                          destination={destination}
                        />
                      ))}
                      {/* Only show placeholders on non-last pages to reserve space */}
                      {!showAllDestinations && destinationsPage < destTotalPages && displayedDestinations.length < itemsPerPageComputed && (
                        Array.from({ length: Math.max(0, itemsPerPageComputed - displayedDestinations.length) }).map((_, i) => (
                          <div key={`placeholder-dest-${i}`} style={{ width: '12rem', height: '8rem', borderRadius: 'var(--radius-2xl)', overflow: 'hidden' }}>
                            <SkeletonLoader variant="rectangle" width="100%" height="100%" />
                          </div>
                        ))
                      )}
                    </>
                  ) : (
                    <EmptyState
                      variant="destinations"
                      title={isOwnProfile ? "No Destinations Yet" : "No Destinations"}
                      description={isOwnProfile
                        ? `You haven't favorited any destinations yet${user?.name ? `, ${getFirstName(user.name)}` : ''}. Browse destinations and add some to your favorites.`
                        : `${getFirstName(currentProfile?.name)} hasn't favorited any destinations yet.`}
                      primaryAction={isOwnProfile ? "Browse Destinations" : null}
                      onPrimaryAction={isOwnProfile ? () => window.location.href = '/destinations' : null}
                      size="md"
                    />
                  );
                })()}
              </div>
<<<<<<< HEAD
            ) : null}
            {/* Planned Experiences Tab - client-side pagination for own profile, API-level for others */}
            {uiState.experiences ? (
              <div key="tab-experiences" className={styles.profileGrid} style={experiencesLoading && uniqueUserExperiences !== null ? { opacity: 0.6, pointerEvents: 'none', transition: 'opacity 0.2s ease' } : undefined}>
=======
            )}
            {/* Planned Experiences Tab - client-side pagination for own profile, API-level for others */}
            {uiState.experiences && (
              <div className={styles.profileGrid} style={experiencesLoading && uniqueUserExperiences !== null ? { opacity: 0.6, pointerEvents: 'none', transition: 'opacity 0.2s ease' } : undefined}>
>>>>>>> b7a90089
                {(() => {
                  // Initial load - show skeleton loaders
                  if (uniqueUserExperiences === null) {
                    return Array.from({ length: ITEMS_PER_PAGE }).map((_, i) => (
                      <div key={`skeleton-exp-${i}`} className="d-block m-2" style={{ width: '20rem' }}>
                        <div className="position-relative" style={{ minHeight: '12rem' }}>
                          <div aria-hidden="true" className="position-absolute w-100 h-100 start-0 top-0">
                            <SkeletonLoader variant="rectangle" width="100%" height="100%" />
                          </div>
                        </div>
                      </div>
                    ));
                  }

                  // For own profile: plans are fully loaded, use client-side pagination
                  // For other profiles: API returns paginated data directly
                  const displayedExperiences = isOwnProfile && !showAllPlanned
                    ? uniqueUserExperiences.slice(
                        (experiencesPage - 1) * itemsPerPageComputed,
                        experiencesPage * itemsPerPageComputed
                      )
                    : uniqueUserExperiences;

                  const expTotalPages = isOwnProfile
                    ? Math.max(1, Math.ceil(uniqueUserExperiences.length / itemsPerPageComputed))
                    : (userExperiencesMeta?.totalPages || 1);

                  return displayedExperiences.length > 0 ? (
                    <>
                      {displayedExperiences.map((experience, index) => (
                        <ExperienceCard
                          experience={experience}
                          key={experience._planId || experience._id || index}
                          userPlans={plans}
                          showSharedIcon={experience._isCollaborative || false}
                        />
                      ))}
                      {/* Show placeholders on non-last pages to reserve space (own profile only) */}
                      {isOwnProfile && !showAllPlanned && experiencesPage < expTotalPages && displayedExperiences.length < itemsPerPageComputed && (
                        Array.from({ length: Math.max(0, itemsPerPageComputed - displayedExperiences.length) }).map((_, i) => (
                          <div key={`placeholder-exp-${i}`} className="d-block m-2" style={{ width: '20rem' }}>
                            <div className="position-relative" style={{ minHeight: '12rem', borderRadius: 'var(--radius-2xl)', overflow: 'hidden' }}>
                              <SkeletonLoader variant="rectangle" width="100%" height="100%" />
                            </div>
                          </div>
                        ))
                      )}
                    </>
                  ) : (
                    <EmptyState
                      variant="experiences"
                      title={isOwnProfile ? "No Planned Experiences" : "No Planned Experiences"}
                      description={isOwnProfile
                        ? `You haven't planned any experiences yet${user?.name ? `, ${getFirstName(user.name)}` : ''}. Browse experiences and start planning your next adventure.`
                        : `${getFirstName(currentProfile?.name)} hasn't planned any experiences yet.`}
                      primaryAction={isOwnProfile ? "Browse Experiences" : null}
                      onPrimaryAction={isOwnProfile ? () => window.location.href = '/experiences' : null}
                      size="md"
                    />
                  );
                })()}
              </div>
            ) : null}
            {/* Created Experiences Tab - API-level pagination */}
            {uiState.created ? (
              <div key="tab-created" className={styles.profileGrid} style={createdLoading && uniqueCreatedExperiences !== null ? { opacity: 0.6, pointerEvents: 'none', transition: 'opacity 0.2s ease' } : undefined}>
                {(() => {
                  // Initial load - show skeleton loaders
                  if (uniqueCreatedExperiences === null) {
                    return Array.from({ length: ITEMS_PER_PAGE }).map((_, i) => (
                      <div key={`skeleton-created-${i}`} className="d-block m-2" style={{ width: '20rem' }}>
                        <div className="position-relative" style={{ minHeight: '12rem' }}>
                          <div aria-hidden="true" className="position-absolute w-100 h-100 start-0 top-0">
                            <SkeletonLoader variant="rectangle" width="100%" height="100%" />
                          </div>
                        </div>
                      </div>
                    ));
                  }

                  // API returns the current page directly - no client-side slicing needed
                  // Keep existing content visible during page transitions (createdLoading)
                  const displayedCreated = uniqueCreatedExperiences;

                  return displayedCreated.length > 0 ? (
                    <>
                      {displayedCreated.map((experience, index) => (
                        <ExperienceCard
                          experience={experience}
                          key={experience._id || index}
                          userPlans={plans}
                        />
                      ))}
                    </>
                  ) : (
                    <EmptyState
                      variant="experiences"
                      icon="✨"
                      title={isOwnProfile ? "No Created Experiences" : "No Created Experiences"}
                      description={isOwnProfile
                        ? `You haven't created any experiences yet${user?.name ? `, ${getFirstName(user.name)}` : ''}. Share your travel knowledge with the community.`
                        : `${getFirstName(currentProfile?.name)} hasn't created any experiences yet.`}
                      primaryAction={isOwnProfile ? "Create an Experience" : null}
                      onPrimaryAction={isOwnProfile ? () => openExperienceWizard() : null}
                      size="md"
                    />
                  );
                })()}
              </div>
            ) : null}

            {/* Pagination - always rendered in centered container for consistent layout */}
            <div className={styles.paginationContainer}>
              {/* Destinations - client-side pagination (unchanged) */}
              {uiState.destinations && !showAllDestinations && favoriteDestinations && favoriteDestinations.length > itemsPerPageComputed && (
                <Pagination
                  currentPage={destinationsPage}
                  totalPages={Math.max(1, Math.ceil(favoriteDestinations.length / itemsPerPageComputed))}
                  onPageChange={setDestinationsPage}
                />
              )}

              {/* Experiences - client-side pagination for own profile, API-level for others */}
              {uiState.experiences && !showAllPlanned && (() => {
                // For own profile: calculate total pages from plans array
                // For other profiles: use API metadata
                const expTotalPages = isOwnProfile
                  ? Math.max(1, Math.ceil((uniqueUserExperiences?.length || 0) / itemsPerPageComputed))
                  : (userExperiencesMeta?.totalPages || 1);

                return expTotalPages > 1 ? (
                  <Pagination
                    currentPage={experiencesPage}
                    totalPages={expTotalPages}
                    onPageChange={setExperiencesPage}
                    disabled={experiencesLoading}
                  />
                ) : null;
              })()}

              {/* Created - API-level pagination */}
              {uiState.created && !showAllCreated && createdExperiencesMeta && createdExperiencesMeta.totalPages > 1 && (
                <Pagination
                  currentPage={createdPage}
                  totalPages={createdExperiencesMeta.totalPages}
                  onPageChange={setCreatedPage}
                  disabled={createdLoading}
                />
              )}
            </div>
          </Col>
        </Row>

        {/* Super Admin Permissions Section */}
      {isSuperAdmin(user) && !isOwner && currentProfile && (
        <div style={{ display: 'flex', margin: 'var(--space-16) 0', animation: 'fadeIn var(--transition-normal)' }}>
          <div style={{ flex: 1 }}>
            <Card>
              <Card.Header>
                <h5 style={{ marginBottom: 0 }}>Super Admin Permissions</h5>
              </Card.Header>
              <Card.Body>
                <div style={{ display: 'flex', alignItems: 'center', marginBottom: 'var(--space-6)' }}>
                  <div style={{ flex: '0 0 50%', maxWidth: '50%' }}>
                    <p style={{ marginBottom: 'var(--space-2)' }}>
                      <strong>Current Role:</strong> {USER_ROLE_DISPLAY_NAMES[currentProfile.role] || 'Unknown'}
                    </p>
                    <p style={{ fontSize: 'var(--font-size-sm)', marginBottom: 0, color: 'var(--color-text-muted)' }}>
                      Change this user's role. Super admins have full access to all resources and user management.
                    </p>
                  </div>
                  <div style={{ flex: '0 0 50%', maxWidth: '50%' }}>
                    <div style={{ display: 'flex', gap: 'var(--space-3)' }}>
                      <Button
                        variant={currentProfile.role === USER_ROLES.SUPER_ADMIN ? "success" : "outline"}
                        onClick={() => handleRoleUpdate(USER_ROLES.SUPER_ADMIN)}
                        disabled={isUpdatingRole || currentProfile.role === USER_ROLES.SUPER_ADMIN}
                      >
                          {isUpdatingRole ? lang.current.button.updating : lang.current.admin.makeSuperAdmin}
                      </Button>
                      <Button
                        variant={currentProfile.role === USER_ROLES.REGULAR_USER ? "secondary" : "outline"}
                        onClick={() => handleRoleUpdate(USER_ROLES.REGULAR_USER)}
                        disabled={isUpdatingRole || currentProfile.role === USER_ROLES.REGULAR_USER}
                      >
                        {isUpdatingRole ? lang.current.button.updating : lang.current.admin.makeRegularUser}
                      </Button>
                    </div>
                  </div>
                </div>
                <hr />
                <div style={{ display: 'flex', alignItems: 'center', marginTop: 'var(--space-6)' }}>
                  <div style={{ flex: '0 0 50%', maxWidth: '50%' }}>
                    <p style={{ marginBottom: 'var(--space-2)' }}>
                      <strong>Email Status:</strong>{' '}
                      {currentProfile.emailConfirmed ? (
                        <span style={{ color: 'var(--color-success)' }}>
                          <FaCheckCircle style={{ marginRight: 'var(--space-1)' }} />
                          Confirmed
                        </span>
                      ) : (
                        <span style={{ color: 'var(--color-warning)' }}>Not Confirmed</span>
                      )}
                    </p>
                    <p style={{ fontSize: 'var(--font-size-sm)', marginBottom: 0, color: 'var(--color-text-muted)' }}>
                      Manually confirm or unconfirm this user's email address.
                    </p>
                  </div>
                  <div style={{ flex: '0 0 50%', maxWidth: '50%' }}>
                    <div style={{ display: 'flex', gap: 'var(--space-3)' }}>
                      <Button
                        variant={currentProfile.emailConfirmed ? "success" : "outline"}
                        onClick={() => handleEmailConfirmationUpdate(true)}
                        disabled={isUpdatingRole || currentProfile.emailConfirmed}
                      >
                        {isUpdatingRole ? lang.current.button.updating : lang.current.admin.confirmEmail}
                      </Button>
                      <Button
                        variant={!currentProfile.emailConfirmed ? "outline" : "danger"}
                        onClick={() => handleEmailConfirmationUpdate(false)}
                        disabled={isUpdatingRole || !currentProfile.emailConfirmed}
                      >
                        {isUpdatingRole ? lang.current.button.updating : lang.current.admin.unconfirmEmail}
                      </Button>
                    </div>
                  </div>
                </div>
              </Card.Body>
            </Card>
          </div>
        </div>
      )}

      {/* API Token Modal */}
      {isSuperAdmin(user) && (
        <ApiTokenModal
          show={showApiTokenModal}
          onHide={handleCloseApiModal}
          user={currentProfile}
          onUserUpdate={handleUserUpdate}
        />
      )}

      {/* Activity Monitor Modal */}
      {isSuperAdmin(user) && (
        <ActivityMonitor
          show={showActivityMonitor}
          onHide={handleCloseActivityMonitor}
        />
      )}

      {/* Photo Modal - for profile photos - only render when showPhotoModal is true */}
      {showPhotoModal && currentProfile?.photos?.length > 0 && (
        <PhotoModal
          onClose={() => setShowPhotoModal(false)}
          photo={currentProfile.photos[selectedPhotoIndex]}
          photos={currentProfile.photos}
          initialIndex={selectedPhotoIndex}
        />
      )}
      {/* Photo Upload Modal - for owners to manage photos when none exist (or to be used elsewhere) */}
      {showPhotoUploadModal && (
        <PhotoUploadModal
          show={showPhotoUploadModal}
          onClose={() => setShowPhotoUploadModal(false)}
          entityType="user"
          entity={currentProfile}
          photos={currentProfile ? (currentProfile.photos_full && currentProfile.photos_full.length > 0 ? currentProfile.photos_full : (currentProfile.photos || [])) : []}
          onChange={(data) => {
            // Immediately merge UI changes so profile updates live while modal is open
            try {
              const photosFull = Array.isArray(data.photos_full) && data.photos_full.length > 0
                ? data.photos_full
                : (Array.isArray(data.photos) ? data.photos : []);

              // Merge into currentProfile for immediate UI update
              mergeProfile({ photos: photosFull, default_photo_id: data.default_photo_id || null });
            } catch (e) {
              // ignore merge failures
            }

            // Debounce background save to avoid hammering API during uploads/edits
            if (photoSaveTimerRef.current) clearTimeout(photoSaveTimerRef.current);
            photoSaveTimerRef.current = setTimeout(async () => {
              try {
                try { logger.debug('[Profile] Debounced save triggered', { userId: user._id, photosCount: (data.photos || []).length }); } catch (e) {}
                try { broadcastEvent('local:photos-updated', { at: Date.now(), userId: user._id, field: 'photos' }); } catch (e) {}
                // Persist only the photo IDs and default id to backend
                const resp = await updateUserApi(user._id, { photos: data.photos || [], default_photo_id: data.default_photo_id || null });
                // If API returns authoritative user data, merge it into current profile
                if (resp && typeof resp === 'object') {
                  try { mergeProfile(resp); } catch (e) { /* ignore merge errors */ }
                }
              } catch (err) {
                // Log but don't interrupt UI
                try { logger.error('[Profile] Failed to persist photo changes', err); } catch (e) {}
              }
            }, 800);
          }}
          onSave={async (data) => {
            // Final save: persist and merge authoritative server response
            try {
              try { broadcastEvent('local:photos-updated', { at: Date.now(), userId: user._id, field: 'photos' }); } catch (e) {}
              const updated = await updateUserApi(user._id, { photos: data.photos || [], default_photo_id: data.default_photo_id || null });
              if (updated) {
                mergeProfile(updated);
              }
            } catch (err) {
              throw err;
            }
          }}
        />
      )}
      </Container>
    </div>
  );
}<|MERGE_RESOLUTION|>--- conflicted
+++ resolved
@@ -39,9 +39,7 @@
 import { useWebSocketEvents } from "../../hooks/useWebSocketEvents";
 import { hasFeatureFlag } from "../../utilities/feature-flags";
 import { isSystemUser } from "../../utilities/system-users";
-import { followUser, unfollowUser, removeFollower, getFollowRelationship, getFollowCounts, getFollowers, getFollowing } from "../../utilities/follows-api";
-import { getOrCreateDmChannel } from "../../utilities/chat-api";
-import MessagesModal from "../../components/ChatModal/MessagesModal";
+import { followUser, unfollowUser, removeFollower, getFollowStatus, getFollowCounts, getFollowers, getFollowing } from "../../utilities/follows-api";
 import { getActivityFeed } from "../../utilities/dashboard-api";
 import ActivityFeed from "../../components/ActivityFeed/ActivityFeed";
 import TabNav from "../../components/TabNav/TabNav";
@@ -81,7 +79,6 @@
 
   // Follow feature state
   const [isFollowing, setIsFollowing] = useState(false);
-  const [isMutualFollow, setIsMutualFollow] = useState(false);
   const [followLoading, setFollowLoading] = useState(false);
   const [followCounts, setFollowCounts] = useState({ followers: 0, following: 0 });
   const [followButtonHovered, setFollowButtonHovered] = useState(false);
@@ -98,11 +95,6 @@
   const [selectedPhotoIndex, setSelectedPhotoIndex] = useState(0);
   const [showPhotoUploadModal, setShowPhotoUploadModal] = useState(false);
   const photoSaveTimerRef = useRef(null);
-
-  // Messaging modal state
-  const [showMessagesModal, setShowMessagesModal] = useState(false);
-  const [messagesInitialChannelId, setMessagesInitialChannelId] = useState('');
-  const [messageLoading, setMessageLoading] = useState(false);
 
   // Reset state immediately when navigating to a different profile
   // This prevents showing stale data from the previous profile
@@ -119,7 +111,6 @@
       setFollowCounts({ followers: 0, following: 0 });
       setIsFollowing(false);
       setFollowsList([]);
-      setFollowsFilter('followers'); // Reset filter to default when navigating to new profile
       setFollowsPagination({ total: 0, hasMore: false, skip: 0 });
       // Update ref to new value
       prevProfileIdRef.current = profileId;
@@ -864,12 +855,11 @@
 
     const fetchFollowData = async () => {
       try {
-        const [relationship, counts] = await Promise.all([
-          getFollowRelationship(userId),
+        const [status, counts] = await Promise.all([
+          getFollowStatus(userId),
           getFollowCounts(userId)
         ]);
-        setIsFollowing(Boolean(relationship?.isFollowing));
-        setIsMutualFollow(Boolean(relationship?.isMutual));
+        setIsFollowing(status);
         setFollowCounts(counts);
       } catch (err) {
         logger.error('[Profile] Failed to fetch follow data', { error: err.message });
@@ -878,36 +868,6 @@
 
     fetchFollowData();
   }, [userId, user, isOwnProfile]);
-
-  const canSendMessage = useMemo(() => {
-    if (!user || !currentProfile) return false;
-    if (isOwner) return false;
-    if (isSystemUser(currentProfile)) return false;
-
-    // Allow messaging if the profile is public OR there is mutual follow.
-    // Support current + legacy visibility fields.
-    // Current model: user.visibility: 'private' | 'public'
-    // Preferences also include profileVisibility.
-    const visibility = currentProfile.visibility || currentProfile?.preferences?.profileVisibility;
-    const isPrivateLegacy = Boolean(currentProfile.isPrivate);
-    const isPublic = visibility ? visibility === 'public' : !isPrivateLegacy;
-    return Boolean(isPublic || isMutualFollow);
-  }, [user, currentProfile, isOwner, isMutualFollow]);
-
-  const handleOpenDm = useCallback(async () => {
-    if (!canSendMessage || !currentProfile?._id) return;
-
-    setMessageLoading(true);
-    try {
-      const result = await getOrCreateDmChannel(currentProfile._id);
-      setMessagesInitialChannelId(result?.id || '');
-      setShowMessagesModal(true);
-    } catch (err) {
-      logger.error('[Profile] Failed to open DM', { error: err.message });
-    } finally {
-      setMessageLoading(false);
-    }
-  }, [canSendMessage, currentProfile?._id]);
 
   // Fetch follow counts for own profile (to display in metrics)
   useEffect(() => {
@@ -1102,13 +1062,12 @@
   }, [followsList, followActionInProgress, success, showError]);
 
   // Fetch followers or following list for Follows tab
-  // Uses currentSkip parameter to avoid stale closure issues with followsList.length
-  const fetchFollowsList = useCallback(async (filter, reset = false, currentSkip = 0) => {
+  const fetchFollowsList = useCallback(async (filter = followsFilter, reset = false) => {
     if (!userId) return;
 
     setFollowsLoading(true);
     try {
-      const skip = reset ? 0 : currentSkip;
+      const skip = reset ? 0 : followsList.length;
       const limit = 20;
       const options = { limit, skip };
 
@@ -1137,23 +1096,20 @@
     } finally {
       setFollowsLoading(false);
     }
-  }, [userId]);
-
-  // Handle follows filter change (from filter pills)
+  }, [userId, followsFilter, followsList.length]);
+
+  // Handle follows filter change
   const handleFollowsFilterChange = useCallback((filter) => {
     setFollowsFilter(filter);
     setFollowsList([]);
     setFollowsPagination({ total: 0, hasMore: false, skip: 0 });
-    // Pass filter explicitly and reset=true with skip=0
-    fetchFollowsList(filter, true, 0);
-    // Update URL hash to reflect the selected filter
-    try { window.history.pushState(null, '', `${window.location.pathname}#${filter}`); } catch (e) {}
+    fetchFollowsList(filter, true);
   }, [fetchFollowsList]);
 
   // Fetch follows list when tab becomes active
   useEffect(() => {
     if (uiState.follows && userId && followsList.length === 0) {
-      fetchFollowsList(followsFilter, true, 0);
+      fetchFollowsList(followsFilter, true);
     }
   }, [uiState.follows, userId]); // eslint-disable-line react-hooks/exhaustive-deps
 
@@ -1228,17 +1184,14 @@
       destinations: tabName === 'destinations',
     });
 
-    // Set filter if provided (for followers/following) and fetch the list
+    // Set filter if provided (for followers/following)
     if (filter) {
       setFollowsFilter(filter);
-      setFollowsList([]);
-      setFollowsPagination({ total: 0, hasMore: false, skip: 0 });
-      fetchFollowsList(filter, true, 0);
     }
 
     // Update URL hash for deep linking
     try { window.history.pushState(null, '', `${window.location.pathname}#${hash}`); } catch (e) {}
-  }, [fetchFollowsList]);
+  }, []);
 
   // Get the active tab key from uiState
   const activeTab = useMemo(() => {
@@ -1361,33 +1314,15 @@
   const favoriteDestinationsCount = favoriteDestinations ? favoriteDestinations.length : 0;
 
   // Calculate owned vs shared plans - MUST be before early returns
-  // For own profile: use plans from DataContext (includes collaborative plans)
-  // For other profiles: use the API response metadata (userExperiencesMeta.total)
+  // Uses isCollaborative flag from API which indicates if user is NOT the owner
   const planCounts = useMemo(() => {
-    if (!currentProfile) return { total: 0, owned: 0, shared: 0 };
-
-    // For own profile, use local plans data which includes isCollaborative flag
-    if (isOwnProfile && plans) {
-      const total = plans.length;
-      // shared = plans where isCollaborative is true (user is collaborator, not owner)
-      const shared = plans.filter(plan => plan.isCollaborative === true).length;
-      const owned = total - shared;
-      return { total, owned, shared };
-    }
-
-    // For other profiles, use the API metadata total
-    // API only returns plans owned by that user, so shared is always 0
-    if (userExperiencesMeta?.total !== undefined) {
-      return { total: userExperiencesMeta.total, owned: userExperiencesMeta.total, shared: 0 };
-    }
-
-    // Fallback: count loaded experiences (may not be accurate if paginated)
-    if (userExperiences) {
-      return { total: userExperiences.length, owned: userExperiences.length, shared: 0 };
-    }
-
-    return { total: 0, owned: 0, shared: 0 };
-  }, [currentProfile, isOwnProfile, plans, userExperiencesMeta, userExperiences]);
+    if (!plans || !currentProfile) return { total: 0, owned: 0, shared: 0 };
+    const total = plans.length;
+    // shared = plans where isCollaborative is true (user is collaborator, not owner)
+    const shared = plans.filter(plan => plan.isCollaborative === true).length;
+    const owned = total - shared;
+    return { total, owned, shared };
+  }, [plans, currentProfile]);
 
   // Show error state if profile not found
   if (profileError === lang.current.alert.userNotFound) {
@@ -1650,16 +1585,9 @@
                 <div className={styles.profileActions}>
                   {!isOwner && (
                     <>
-                      {canSendMessage && (
-                        <Button
-                          variant="outline"
-                          style={{ borderRadius: 'var(--radius-full)' }}
-                          onClick={handleOpenDm}
-                          disabled={messageLoading}
-                        >
-                          <FaEnvelope /> {messageLoading ? 'Opening…' : 'Message'}
-                        </Button>
-                      )}
+                      <Button variant="outline" style={{ borderRadius: 'var(--radius-full)' }}>
+                        <FaEnvelope /> Message
+                      </Button>
                       {isFollowing ? (
                         <Button
                           variant={followButtonHovered ? 'danger' : 'outline'}
@@ -1785,13 +1713,6 @@
                     </div>
                   )}
                 </div>
-
-                <MessagesModal
-                  show={showMessagesModal}
-                  onClose={() => setShowMessagesModal(false)}
-                  initialChannelId={messagesInitialChannelId}
-                  title="Message"
-                />
               </div>
           </Card.Body>
         </Card>
@@ -1804,19 +1725,17 @@
           className={styles.profileTabs}
         />
 
-        {/* Content Grid - Each tab is keyed to prevent React reconciliation issues */}
+        {/* Content Grid */}
         <Row>
           <Col lg={12}>
             {/* Activity Tab - Only shown on own profile */}
-            {uiState.activity && isOwnProfile ? (
-              <div key="tab-activity">
-                <ActivityFeed userId={userId} />
-              </div>
-            ) : null}
+            {uiState.activity && isOwnProfile && (
+              <ActivityFeed userId={userId} />
+            )}
 
             {/* Follows Tab */}
-            {uiState.follows ? (
-              <div key="tab-follows" className={styles.followsTab}>
+            {uiState.follows && (
+              <div className={styles.followsTab}>
                 {/* Filter Pills */}
                 <div className={styles.followsFilterPills}>
                   <button
@@ -1908,7 +1827,7 @@
                         <div className={styles.followsLoadMore}>
                           <Button
                             variant="outline"
-                            onClick={() => fetchFollowsList(followsFilter, false, followsList.length)}
+                            onClick={() => fetchFollowsList(followsFilter, false)}
                             disabled={followsLoading}
                           >
                             {followsLoading ? lang.current.loading.default : lang.current.button.loadMore}
@@ -1919,11 +1838,11 @@
                   )}
                 </div>
               </div>
-            ) : null}
+            )}
 
             {/* Destinations Tab */}
-            {uiState.destinations ? (
-              <div key="tab-destinations" ref={reservedRef} className={styles.destinationsGrid}>
+            {uiState.destinations && (
+              <div ref={reservedRef} className={styles.destinationsGrid}>
                 {(() => {
                   if (favoriteDestinations === null) {
                     // Loading state - show skeleton loaders for one row of destinations (12rem x 8rem each)
@@ -1972,17 +1891,10 @@
                   );
                 })()}
               </div>
-<<<<<<< HEAD
-            ) : null}
-            {/* Planned Experiences Tab - client-side pagination for own profile, API-level for others */}
-            {uiState.experiences ? (
-              <div key="tab-experiences" className={styles.profileGrid} style={experiencesLoading && uniqueUserExperiences !== null ? { opacity: 0.6, pointerEvents: 'none', transition: 'opacity 0.2s ease' } : undefined}>
-=======
             )}
             {/* Planned Experiences Tab - client-side pagination for own profile, API-level for others */}
             {uiState.experiences && (
               <div className={styles.profileGrid} style={experiencesLoading && uniqueUserExperiences !== null ? { opacity: 0.6, pointerEvents: 'none', transition: 'opacity 0.2s ease' } : undefined}>
->>>>>>> b7a90089
                 {(() => {
                   // Initial load - show skeleton loaders
                   if (uniqueUserExperiences === null) {
@@ -2045,10 +1957,10 @@
                   );
                 })()}
               </div>
-            ) : null}
+            )}
             {/* Created Experiences Tab - API-level pagination */}
-            {uiState.created ? (
-              <div key="tab-created" className={styles.profileGrid} style={createdLoading && uniqueCreatedExperiences !== null ? { opacity: 0.6, pointerEvents: 'none', transition: 'opacity 0.2s ease' } : undefined}>
+            {uiState.created && (
+              <div className={styles.profileGrid} style={createdLoading && uniqueCreatedExperiences !== null ? { opacity: 0.6, pointerEvents: 'none', transition: 'opacity 0.2s ease' } : undefined}>
                 {(() => {
                   // Initial load - show skeleton loaders
                   if (uniqueCreatedExperiences === null) {
@@ -2092,7 +2004,7 @@
                   );
                 })()}
               </div>
-            ) : null}
+            )}
 
             {/* Pagination - always rendered in centered container for consistent layout */}
             <div className={styles.paginationContainer}>
